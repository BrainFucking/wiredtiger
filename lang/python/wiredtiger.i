--- conflicted
+++ resolved
@@ -390,12 +390,8 @@
 NOTFOUND_OK(__wt_cursor::update)
 
 COMPARE_OK(__wt_cursor::compare)
-<<<<<<< HEAD
 COMPARE_OK(__wt_cursor::equals)
-COMPARE_OK(__wt_cursor::search_near)
-=======
 COMPARE_NOTFOUND_OK(__wt_cursor::search_near)
->>>>>>> 38b6b25f
 
 /* Lastly, some methods need no (additional) error checking. */
 %exception __wt_connection::get_home;
@@ -737,7 +733,7 @@
 		int ret = $self->search_near($self, &cmp);
 		/*
 		 * Map less-than-zero to -1 and greater-than-zero to 1 to avoid
-		 * colliding with WT_NOTFOUND.
+		 * colliding with other errors.
 		 */
 		return ((ret != 0) ? ret : (cmp < 0) ? -1 : (cmp == 0) ? 0 : 1);
 	}
