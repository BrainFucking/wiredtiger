--- conflicted
+++ resolved
@@ -4302,793 +4302,432 @@
 /*! cache: bytes written from cache */
 #define	WT_STAT_CONN_CACHE_BYTES_WRITE			1039
 /*! cache: checkpoint blocked page eviction */
-<<<<<<< HEAD
-#define	WT_STAT_CONN_CACHE_EVICTION_CHECKPOINT		1036
+#define	WT_STAT_CONN_CACHE_EVICTION_CHECKPOINT		1040
 /*! cache: could not create eviction worker */
-#define	WT_STAT_CONN_CACHE_EVICTION_FAIL_CREATE		1037
+#define	WT_STAT_CONN_CACHE_EVICTION_FAIL_CREATE		1041
 /*! cache: could not remove eviction worker */
-#define	WT_STAT_CONN_CACHE_EVICTION_FAIL_REMOVE		1038
+#define	WT_STAT_CONN_CACHE_EVICTION_FAIL_REMOVE		1042
 /*! cache: eviction calls to get a page */
-#define	WT_STAT_CONN_CACHE_EVICTION_GET_REF		1039
+#define	WT_STAT_CONN_CACHE_EVICTION_GET_REF		1043
 /*! cache: eviction calls to get a page found queue empty */
-#define	WT_STAT_CONN_CACHE_EVICTION_GET_REF_EMPTY	1040
+#define	WT_STAT_CONN_CACHE_EVICTION_GET_REF_EMPTY	1044
 /*! cache: eviction calls to get a page found queue empty after locking */
-#define	WT_STAT_CONN_CACHE_EVICTION_GET_REF_EMPTY2	1041
+#define	WT_STAT_CONN_CACHE_EVICTION_GET_REF_EMPTY2	1045
 /*! cache: eviction currently operating in aggressive mode */
-#define	WT_STAT_CONN_CACHE_EVICTION_AGGRESSIVE_SET	1042
+#define	WT_STAT_CONN_CACHE_EVICTION_AGGRESSIVE_SET	1046
 /*! cache: eviction empty score */
-#define	WT_STAT_CONN_CACHE_EVICTION_EMPTY_SCORE		1043
+#define	WT_STAT_CONN_CACHE_EVICTION_EMPTY_SCORE		1047
 /*! cache: eviction random retune will add workers */
-#define	WT_STAT_CONN_CACHE_EVICTION_RANDOM_RETUNE_ADD	1044
+#define	WT_STAT_CONN_CACHE_EVICTION_RANDOM_RETUNE_ADD	1048
 /*! cache: eviction random retune will remove workers */
-#define	WT_STAT_CONN_CACHE_EVICTION_RANDOM_RETUNE_REMOVE	1045
-=======
-#define	WT_STAT_CONN_CACHE_EVICTION_CHECKPOINT		1040
-/*! cache: eviction calls to get a page */
-#define	WT_STAT_CONN_CACHE_EVICTION_GET_REF		1041
-/*! cache: eviction calls to get a page found queue empty */
-#define	WT_STAT_CONN_CACHE_EVICTION_GET_REF_EMPTY	1042
-/*! cache: eviction calls to get a page found queue empty after locking */
-#define	WT_STAT_CONN_CACHE_EVICTION_GET_REF_EMPTY2	1043
-/*! cache: eviction currently operating in aggressive mode */
-#define	WT_STAT_CONN_CACHE_EVICTION_AGGRESSIVE_SET	1044
-/*! cache: eviction empty score */
-#define	WT_STAT_CONN_CACHE_EVICTION_EMPTY_SCORE		1045
->>>>>>> 4959914a
+#define	WT_STAT_CONN_CACHE_EVICTION_RANDOM_RETUNE_REMOVE	1049
 /*! cache: eviction server candidate queue empty when topping up */
-#define	WT_STAT_CONN_CACHE_EVICTION_QUEUE_EMPTY		1046
+#define	WT_STAT_CONN_CACHE_EVICTION_QUEUE_EMPTY		1050
 /*! cache: eviction server candidate queue not empty when topping up */
-#define	WT_STAT_CONN_CACHE_EVICTION_QUEUE_NOT_EMPTY	1047
+#define	WT_STAT_CONN_CACHE_EVICTION_QUEUE_NOT_EMPTY	1051
 /*! cache: eviction server evicting pages */
-#define	WT_STAT_CONN_CACHE_EVICTION_SERVER_EVICTING	1048
+#define	WT_STAT_CONN_CACHE_EVICTION_SERVER_EVICTING	1052
 /*!
  * cache: eviction server slept, because we did not make progress with
  * eviction
  */
-#define	WT_STAT_CONN_CACHE_EVICTION_SERVER_SLEPT	1049
+#define	WT_STAT_CONN_CACHE_EVICTION_SERVER_SLEPT	1053
 /*! cache: eviction server unable to reach eviction goal */
-#define	WT_STAT_CONN_CACHE_EVICTION_SLOW		1050
+#define	WT_STAT_CONN_CACHE_EVICTION_SLOW		1054
 /*! cache: eviction state */
-#define	WT_STAT_CONN_CACHE_EVICTION_STATE		1051
+#define	WT_STAT_CONN_CACHE_EVICTION_STATE		1055
 /*! cache: eviction walks abandoned */
-#define	WT_STAT_CONN_CACHE_EVICTION_WALKS_ABANDONED	1052
-<<<<<<< HEAD
+#define	WT_STAT_CONN_CACHE_EVICTION_WALKS_ABANDONED	1056
 /*! cache: eviction worker thread created */
-#define	WT_STAT_CONN_CACHE_EVICTION_WORKER_CREATED	1053
+#define	WT_STAT_CONN_CACHE_EVICTION_WORKER_CREATED	1057
 /*! cache: eviction worker thread evicting pages */
-#define	WT_STAT_CONN_CACHE_EVICTION_WORKER_EVICTING	1054
+#define	WT_STAT_CONN_CACHE_EVICTION_WORKER_EVICTING	1058
 /*! cache: eviction worker thread removed */
-#define	WT_STAT_CONN_CACHE_EVICTION_WORKER_REMOVED	1055
+#define	WT_STAT_CONN_CACHE_EVICTION_WORKER_REMOVED	1059
 /*! cache: failed eviction of pages that exceeded the in-memory maximum */
-#define	WT_STAT_CONN_CACHE_EVICTION_FORCE_FAIL		1056
+#define	WT_STAT_CONN_CACHE_EVICTION_FORCE_FAIL		1060
 /*! cache: files with active eviction walks */
-#define	WT_STAT_CONN_CACHE_EVICTION_WALKS_ACTIVE	1057
+#define	WT_STAT_CONN_CACHE_EVICTION_WALKS_ACTIVE	1061
 /*! cache: files with new eviction walks started */
-#define	WT_STAT_CONN_CACHE_EVICTION_WALKS_STARTED	1058
+#define	WT_STAT_CONN_CACHE_EVICTION_WALKS_STARTED	1062
 /*! cache: hazard pointer blocked page eviction */
-#define	WT_STAT_CONN_CACHE_EVICTION_HAZARD		1059
+#define	WT_STAT_CONN_CACHE_EVICTION_HAZARD		1063
 /*! cache: hazard pointer check calls */
-#define	WT_STAT_CONN_CACHE_HAZARD_CHECKS		1060
+#define	WT_STAT_CONN_CACHE_HAZARD_CHECKS		1064
 /*! cache: hazard pointer check entries walked */
-#define	WT_STAT_CONN_CACHE_HAZARD_WALKS			1061
+#define	WT_STAT_CONN_CACHE_HAZARD_WALKS			1065
 /*! cache: hazard pointer maximum array length */
-#define	WT_STAT_CONN_CACHE_HAZARD_MAX			1062
+#define	WT_STAT_CONN_CACHE_HAZARD_MAX			1066
 /*! cache: in-memory page passed criteria to be split */
-#define	WT_STAT_CONN_CACHE_INMEM_SPLITTABLE		1063
+#define	WT_STAT_CONN_CACHE_INMEM_SPLITTABLE		1067
 /*! cache: in-memory page splits */
-#define	WT_STAT_CONN_CACHE_INMEM_SPLIT			1064
+#define	WT_STAT_CONN_CACHE_INMEM_SPLIT			1068
 /*! cache: internal pages evicted */
-#define	WT_STAT_CONN_CACHE_EVICTION_INTERNAL		1065
+#define	WT_STAT_CONN_CACHE_EVICTION_INTERNAL		1069
 /*! cache: internal pages split during eviction */
-#define	WT_STAT_CONN_CACHE_EVICTION_SPLIT_INTERNAL	1066
+#define	WT_STAT_CONN_CACHE_EVICTION_SPLIT_INTERNAL	1070
 /*! cache: leaf pages split during eviction */
-#define	WT_STAT_CONN_CACHE_EVICTION_SPLIT_LEAF		1067
+#define	WT_STAT_CONN_CACHE_EVICTION_SPLIT_LEAF		1071
 /*! cache: lookaside table insert calls */
-#define	WT_STAT_CONN_CACHE_LOOKASIDE_INSERT		1068
+#define	WT_STAT_CONN_CACHE_LOOKASIDE_INSERT		1072
 /*! cache: lookaside table remove calls */
-#define	WT_STAT_CONN_CACHE_LOOKASIDE_REMOVE		1069
+#define	WT_STAT_CONN_CACHE_LOOKASIDE_REMOVE		1073
 /*! cache: maximum bytes configured */
-#define	WT_STAT_CONN_CACHE_BYTES_MAX			1070
+#define	WT_STAT_CONN_CACHE_BYTES_MAX			1074
 /*! cache: maximum page size at eviction */
-#define	WT_STAT_CONN_CACHE_EVICTION_MAXIMUM_PAGE_SIZE	1071
+#define	WT_STAT_CONN_CACHE_EVICTION_MAXIMUM_PAGE_SIZE	1075
 /*! cache: modified pages evicted */
-#define	WT_STAT_CONN_CACHE_EVICTION_DIRTY		1072
+#define	WT_STAT_CONN_CACHE_EVICTION_DIRTY		1076
 /*! cache: modified pages evicted by application threads */
-#define	WT_STAT_CONN_CACHE_EVICTION_APP_DIRTY		1073
+#define	WT_STAT_CONN_CACHE_EVICTION_APP_DIRTY		1077
 /*! cache: number of active eviction workers */
-#define	WT_STAT_CONN_CACHE_EVICTION_ACTIVE_WORKERS	1074
+#define	WT_STAT_CONN_CACHE_EVICTION_ACTIVE_WORKERS	1078
 /*! cache: overflow pages read into cache */
-#define	WT_STAT_CONN_CACHE_READ_OVERFLOW		1075
+#define	WT_STAT_CONN_CACHE_READ_OVERFLOW		1079
 /*! cache: overflow values cached in memory */
-#define	WT_STAT_CONN_CACHE_OVERFLOW_VALUE		1076
+#define	WT_STAT_CONN_CACHE_OVERFLOW_VALUE		1080
 /*! cache: page split during eviction deepened the tree */
-#define	WT_STAT_CONN_CACHE_EVICTION_DEEPEN		1077
+#define	WT_STAT_CONN_CACHE_EVICTION_DEEPEN		1081
 /*! cache: page written requiring lookaside records */
-#define	WT_STAT_CONN_CACHE_WRITE_LOOKASIDE		1078
+#define	WT_STAT_CONN_CACHE_WRITE_LOOKASIDE		1082
 /*! cache: pages currently held in the cache */
-#define	WT_STAT_CONN_CACHE_PAGES_INUSE			1079
+#define	WT_STAT_CONN_CACHE_PAGES_INUSE			1083
 /*! cache: pages evicted because they exceeded the in-memory maximum */
-#define	WT_STAT_CONN_CACHE_EVICTION_FORCE		1080
+#define	WT_STAT_CONN_CACHE_EVICTION_FORCE		1084
 /*! cache: pages evicted because they had chains of deleted items */
-#define	WT_STAT_CONN_CACHE_EVICTION_FORCE_DELETE	1081
+#define	WT_STAT_CONN_CACHE_EVICTION_FORCE_DELETE	1085
 /*! cache: pages evicted by application threads */
-#define	WT_STAT_CONN_CACHE_EVICTION_APP			1082
+#define	WT_STAT_CONN_CACHE_EVICTION_APP			1086
 /*! cache: pages queued for eviction */
-#define	WT_STAT_CONN_CACHE_EVICTION_PAGES_QUEUED	1083
+#define	WT_STAT_CONN_CACHE_EVICTION_PAGES_QUEUED	1087
 /*! cache: pages queued for urgent eviction */
-#define	WT_STAT_CONN_CACHE_EVICTION_PAGES_QUEUED_URGENT	1084
+#define	WT_STAT_CONN_CACHE_EVICTION_PAGES_QUEUED_URGENT	1088
 /*! cache: pages queued for urgent eviction during walk */
-#define	WT_STAT_CONN_CACHE_EVICTION_PAGES_QUEUED_OLDEST	1085
+#define	WT_STAT_CONN_CACHE_EVICTION_PAGES_QUEUED_OLDEST	1089
 /*! cache: pages read into cache */
-#define	WT_STAT_CONN_CACHE_READ				1086
+#define	WT_STAT_CONN_CACHE_READ				1090
 /*! cache: pages read into cache requiring lookaside entries */
-#define	WT_STAT_CONN_CACHE_READ_LOOKASIDE		1087
+#define	WT_STAT_CONN_CACHE_READ_LOOKASIDE		1091
 /*! cache: pages requested from the cache */
-#define	WT_STAT_CONN_CACHE_PAGES_REQUESTED		1088
+#define	WT_STAT_CONN_CACHE_PAGES_REQUESTED		1092
 /*! cache: pages seen by eviction walk */
-#define	WT_STAT_CONN_CACHE_EVICTION_PAGES_SEEN		1089
+#define	WT_STAT_CONN_CACHE_EVICTION_PAGES_SEEN		1093
 /*! cache: pages selected for eviction unable to be evicted */
-#define	WT_STAT_CONN_CACHE_EVICTION_FAIL		1090
+#define	WT_STAT_CONN_CACHE_EVICTION_FAIL		1094
 /*! cache: pages walked for eviction */
-#define	WT_STAT_CONN_CACHE_EVICTION_WALK		1091
+#define	WT_STAT_CONN_CACHE_EVICTION_WALK		1095
 /*! cache: pages written from cache */
-#define	WT_STAT_CONN_CACHE_WRITE			1092
+#define	WT_STAT_CONN_CACHE_WRITE			1096
 /*! cache: pages written requiring in-memory restoration */
-#define	WT_STAT_CONN_CACHE_WRITE_RESTORE		1093
+#define	WT_STAT_CONN_CACHE_WRITE_RESTORE		1097
 /*! cache: percentage overhead */
-#define	WT_STAT_CONN_CACHE_OVERHEAD			1094
+#define	WT_STAT_CONN_CACHE_OVERHEAD			1098
 /*! cache: tracked bytes belonging to internal pages in the cache */
-#define	WT_STAT_CONN_CACHE_BYTES_INTERNAL		1095
+#define	WT_STAT_CONN_CACHE_BYTES_INTERNAL		1099
 /*! cache: tracked bytes belonging to leaf pages in the cache */
-#define	WT_STAT_CONN_CACHE_BYTES_LEAF			1096
+#define	WT_STAT_CONN_CACHE_BYTES_LEAF			1100
 /*! cache: tracked dirty bytes in the cache */
-#define	WT_STAT_CONN_CACHE_BYTES_DIRTY			1097
+#define	WT_STAT_CONN_CACHE_BYTES_DIRTY			1101
 /*! cache: tracked dirty pages in the cache */
-#define	WT_STAT_CONN_CACHE_PAGES_DIRTY			1098
+#define	WT_STAT_CONN_CACHE_PAGES_DIRTY			1102
 /*! cache: unmodified pages evicted */
-#define	WT_STAT_CONN_CACHE_EVICTION_CLEAN		1099
+#define	WT_STAT_CONN_CACHE_EVICTION_CLEAN		1103
 /*! connection: auto adjusting condition resets */
-#define	WT_STAT_CONN_COND_AUTO_WAIT_RESET		1100
+#define	WT_STAT_CONN_COND_AUTO_WAIT_RESET		1104
 /*! connection: auto adjusting condition wait calls */
-#define	WT_STAT_CONN_COND_AUTO_WAIT			1101
+#define	WT_STAT_CONN_COND_AUTO_WAIT			1105
 /*! connection: files currently open */
-#define	WT_STAT_CONN_FILE_OPEN				1102
+#define	WT_STAT_CONN_FILE_OPEN				1106
 /*! connection: memory allocations */
-#define	WT_STAT_CONN_MEMORY_ALLOCATION			1103
+#define	WT_STAT_CONN_MEMORY_ALLOCATION			1107
 /*! connection: memory frees */
-#define	WT_STAT_CONN_MEMORY_FREE			1104
+#define	WT_STAT_CONN_MEMORY_FREE			1108
 /*! connection: memory re-allocations */
-#define	WT_STAT_CONN_MEMORY_GROW			1105
+#define	WT_STAT_CONN_MEMORY_GROW			1109
 /*! connection: pthread mutex condition wait calls */
-#define	WT_STAT_CONN_COND_WAIT				1106
+#define	WT_STAT_CONN_COND_WAIT				1110
 /*! connection: pthread mutex shared lock read-lock calls */
-#define	WT_STAT_CONN_RWLOCK_READ			1107
+#define	WT_STAT_CONN_RWLOCK_READ			1111
 /*! connection: pthread mutex shared lock write-lock calls */
-#define	WT_STAT_CONN_RWLOCK_WRITE			1108
+#define	WT_STAT_CONN_RWLOCK_WRITE			1112
 /*! connection: total fsync I/Os */
-#define	WT_STAT_CONN_FSYNC_IO				1109
+#define	WT_STAT_CONN_FSYNC_IO				1113
 /*! connection: total read I/Os */
-#define	WT_STAT_CONN_READ_IO				1110
+#define	WT_STAT_CONN_READ_IO				1114
 /*! connection: total write I/Os */
-#define	WT_STAT_CONN_WRITE_IO				1111
+#define	WT_STAT_CONN_WRITE_IO				1115
 /*! cursor: cursor create calls */
-#define	WT_STAT_CONN_CURSOR_CREATE			1112
+#define	WT_STAT_CONN_CURSOR_CREATE			1116
 /*! cursor: cursor insert calls */
-#define	WT_STAT_CONN_CURSOR_INSERT			1113
+#define	WT_STAT_CONN_CURSOR_INSERT			1117
 /*! cursor: cursor next calls */
-#define	WT_STAT_CONN_CURSOR_NEXT			1114
+#define	WT_STAT_CONN_CURSOR_NEXT			1118
 /*! cursor: cursor prev calls */
-#define	WT_STAT_CONN_CURSOR_PREV			1115
+#define	WT_STAT_CONN_CURSOR_PREV			1119
 /*! cursor: cursor remove calls */
-#define	WT_STAT_CONN_CURSOR_REMOVE			1116
+#define	WT_STAT_CONN_CURSOR_REMOVE			1120
 /*! cursor: cursor reset calls */
-#define	WT_STAT_CONN_CURSOR_RESET			1117
+#define	WT_STAT_CONN_CURSOR_RESET			1121
 /*! cursor: cursor restarted searches */
-#define	WT_STAT_CONN_CURSOR_RESTART			1118
+#define	WT_STAT_CONN_CURSOR_RESTART			1122
 /*! cursor: cursor search calls */
-#define	WT_STAT_CONN_CURSOR_SEARCH			1119
+#define	WT_STAT_CONN_CURSOR_SEARCH			1123
 /*! cursor: cursor search near calls */
-#define	WT_STAT_CONN_CURSOR_SEARCH_NEAR			1120
+#define	WT_STAT_CONN_CURSOR_SEARCH_NEAR			1124
 /*! cursor: cursor update calls */
-#define	WT_STAT_CONN_CURSOR_UPDATE			1121
+#define	WT_STAT_CONN_CURSOR_UPDATE			1125
 /*! cursor: truncate calls */
-#define	WT_STAT_CONN_CURSOR_TRUNCATE			1122
+#define	WT_STAT_CONN_CURSOR_TRUNCATE			1126
 /*! data-handle: connection data handles currently active */
-#define	WT_STAT_CONN_DH_CONN_HANDLE_COUNT		1123
+#define	WT_STAT_CONN_DH_CONN_HANDLE_COUNT		1127
 /*! data-handle: connection sweep candidate became referenced */
-#define	WT_STAT_CONN_DH_SWEEP_REF			1124
+#define	WT_STAT_CONN_DH_SWEEP_REF			1128
 /*! data-handle: connection sweep dhandles closed */
-#define	WT_STAT_CONN_DH_SWEEP_CLOSE			1125
+#define	WT_STAT_CONN_DH_SWEEP_CLOSE			1129
 /*! data-handle: connection sweep dhandles removed from hash list */
-#define	WT_STAT_CONN_DH_SWEEP_REMOVE			1126
+#define	WT_STAT_CONN_DH_SWEEP_REMOVE			1130
 /*! data-handle: connection sweep time-of-death sets */
-#define	WT_STAT_CONN_DH_SWEEP_TOD			1127
+#define	WT_STAT_CONN_DH_SWEEP_TOD			1131
 /*! data-handle: connection sweeps */
-#define	WT_STAT_CONN_DH_SWEEPS				1128
+#define	WT_STAT_CONN_DH_SWEEPS				1132
 /*! data-handle: session dhandles swept */
-#define	WT_STAT_CONN_DH_SESSION_HANDLES			1129
+#define	WT_STAT_CONN_DH_SESSION_HANDLES			1133
 /*! data-handle: session sweep attempts */
-#define	WT_STAT_CONN_DH_SESSION_SWEEPS			1130
-/*! log: busy returns attempting to switch slots */
-#define	WT_STAT_CONN_LOG_SLOT_SWITCH_BUSY		1131
-/*! log: consolidated slot closures */
-#define	WT_STAT_CONN_LOG_SLOT_CLOSES			1132
-/*! log: consolidated slot join races */
-#define	WT_STAT_CONN_LOG_SLOT_RACES			1133
-/*! log: consolidated slot join transitions */
-#define	WT_STAT_CONN_LOG_SLOT_TRANSITIONS		1134
-/*! log: consolidated slot joins */
-#define	WT_STAT_CONN_LOG_SLOT_JOINS			1135
-/*! log: consolidated slot unbuffered writes */
-#define	WT_STAT_CONN_LOG_SLOT_UNBUFFERED		1136
-/*! log: log bytes of payload data */
-#define	WT_STAT_CONN_LOG_BYTES_PAYLOAD			1137
-/*! log: log bytes written */
-#define	WT_STAT_CONN_LOG_BYTES_WRITTEN			1138
-/*! log: log files manually zero-filled */
-#define	WT_STAT_CONN_LOG_ZERO_FILLS			1139
-/*! log: log flush operations */
-#define	WT_STAT_CONN_LOG_FLUSH				1140
-/*! log: log force write operations */
-#define	WT_STAT_CONN_LOG_FORCE_WRITE			1141
-/*! log: log force write operations skipped */
-#define	WT_STAT_CONN_LOG_FORCE_WRITE_SKIP		1142
-/*! log: log records compressed */
-#define	WT_STAT_CONN_LOG_COMPRESS_WRITES		1143
-/*! log: log records not compressed */
-#define	WT_STAT_CONN_LOG_COMPRESS_WRITE_FAILS		1144
-/*! log: log records too small to compress */
-#define	WT_STAT_CONN_LOG_COMPRESS_SMALL			1145
-/*! log: log release advances write LSN */
-#define	WT_STAT_CONN_LOG_RELEASE_WRITE_LSN		1146
-/*! log: log scan operations */
-#define	WT_STAT_CONN_LOG_SCANS				1147
-/*! log: log scan records requiring two reads */
-#define	WT_STAT_CONN_LOG_SCAN_REREADS			1148
-/*! log: log server thread advances write LSN */
-#define	WT_STAT_CONN_LOG_WRITE_LSN			1149
-/*! log: log server thread write LSN walk skipped */
-#define	WT_STAT_CONN_LOG_WRITE_LSN_SKIP			1150
-/*! log: log sync operations */
-#define	WT_STAT_CONN_LOG_SYNC				1151
-/*! log: log sync time duration (usecs) */
-#define	WT_STAT_CONN_LOG_SYNC_DURATION			1152
-/*! log: log sync_dir operations */
-#define	WT_STAT_CONN_LOG_SYNC_DIR			1153
-/*! log: log sync_dir time duration (usecs) */
-#define	WT_STAT_CONN_LOG_SYNC_DIR_DURATION		1154
-/*! log: log write operations */
-#define	WT_STAT_CONN_LOG_WRITES				1155
-/*! log: logging bytes consolidated */
-#define	WT_STAT_CONN_LOG_SLOT_CONSOLIDATED		1156
-/*! log: maximum log file size */
-#define	WT_STAT_CONN_LOG_MAX_FILESIZE			1157
-/*! log: number of pre-allocated log files to create */
-#define	WT_STAT_CONN_LOG_PREALLOC_MAX			1158
-/*! log: pre-allocated log files not ready and missed */
-#define	WT_STAT_CONN_LOG_PREALLOC_MISSED		1159
-/*! log: pre-allocated log files prepared */
-#define	WT_STAT_CONN_LOG_PREALLOC_FILES			1160
-/*! log: pre-allocated log files used */
-#define	WT_STAT_CONN_LOG_PREALLOC_USED			1161
-/*! log: records processed by log scan */
-#define	WT_STAT_CONN_LOG_SCAN_RECORDS			1162
-/*! log: total in-memory size of compressed records */
-#define	WT_STAT_CONN_LOG_COMPRESS_MEM			1163
-/*! log: total log buffer size */
-#define	WT_STAT_CONN_LOG_BUFFER_SIZE			1164
-/*! log: total size of compressed records */
-#define	WT_STAT_CONN_LOG_COMPRESS_LEN			1165
-/*! log: written slots coalesced */
-#define	WT_STAT_CONN_LOG_SLOT_COALESCED			1166
-/*! log: yields waiting for previous log file close */
-#define	WT_STAT_CONN_LOG_CLOSE_YIELDS			1167
-/*! reconciliation: fast-path pages deleted */
-#define	WT_STAT_CONN_REC_PAGE_DELETE_FAST		1168
-/*! reconciliation: page reconciliation calls */
-#define	WT_STAT_CONN_REC_PAGES				1169
-/*! reconciliation: page reconciliation calls for eviction */
-#define	WT_STAT_CONN_REC_PAGES_EVICTION			1170
-/*! reconciliation: pages deleted */
-#define	WT_STAT_CONN_REC_PAGE_DELETE			1171
-/*! reconciliation: split bytes currently awaiting free */
-#define	WT_STAT_CONN_REC_SPLIT_STASHED_BYTES		1172
-/*! reconciliation: split objects currently awaiting free */
-#define	WT_STAT_CONN_REC_SPLIT_STASHED_OBJECTS		1173
-/*! session: open cursor count */
-#define	WT_STAT_CONN_SESSION_CURSOR_OPEN		1174
-/*! session: open session count */
-#define	WT_STAT_CONN_SESSION_OPEN			1175
-/*! session: table compact failed calls */
-#define	WT_STAT_CONN_SESSION_TABLE_COMPACT_FAIL		1176
-/*! session: table compact successful calls */
-#define	WT_STAT_CONN_SESSION_TABLE_COMPACT_SUCCESS	1177
-/*! session: table create failed calls */
-#define	WT_STAT_CONN_SESSION_TABLE_CREATE_FAIL		1178
-/*! session: table create successful calls */
-#define	WT_STAT_CONN_SESSION_TABLE_CREATE_SUCCESS	1179
-/*! session: table drop failed calls */
-#define	WT_STAT_CONN_SESSION_TABLE_DROP_FAIL		1180
-/*! session: table drop successful calls */
-#define	WT_STAT_CONN_SESSION_TABLE_DROP_SUCCESS		1181
-/*! session: table rebalance failed calls */
-#define	WT_STAT_CONN_SESSION_TABLE_REBALANCE_FAIL	1182
-/*! session: table rebalance successful calls */
-#define	WT_STAT_CONN_SESSION_TABLE_REBALANCE_SUCCESS	1183
-/*! session: table rename failed calls */
-#define	WT_STAT_CONN_SESSION_TABLE_RENAME_FAIL		1184
-/*! session: table rename successful calls */
-#define	WT_STAT_CONN_SESSION_TABLE_RENAME_SUCCESS	1185
-/*! session: table salvage failed calls */
-#define	WT_STAT_CONN_SESSION_TABLE_SALVAGE_FAIL		1186
-/*! session: table salvage successful calls */
-#define	WT_STAT_CONN_SESSION_TABLE_SALVAGE_SUCCESS	1187
-/*! session: table truncate failed calls */
-#define	WT_STAT_CONN_SESSION_TABLE_TRUNCATE_FAIL	1188
-/*! session: table truncate successful calls */
-#define	WT_STAT_CONN_SESSION_TABLE_TRUNCATE_SUCCESS	1189
-/*! session: table verify failed calls */
-#define	WT_STAT_CONN_SESSION_TABLE_VERIFY_FAIL		1190
-/*! session: table verify successful calls */
-#define	WT_STAT_CONN_SESSION_TABLE_VERIFY_SUCCESS	1191
-/*! thread-state: active filesystem fsync calls */
-#define	WT_STAT_CONN_THREAD_FSYNC_ACTIVE		1192
-/*! thread-state: active filesystem read calls */
-#define	WT_STAT_CONN_THREAD_READ_ACTIVE			1193
-/*! thread-state: active filesystem write calls */
-#define	WT_STAT_CONN_THREAD_WRITE_ACTIVE		1194
-/*! thread-yield: application thread time evicting (usecs) */
-#define	WT_STAT_CONN_APPLICATION_EVICT_TIME		1195
-/*! thread-yield: application thread time waiting for cache (usecs) */
-#define	WT_STAT_CONN_APPLICATION_CACHE_TIME		1196
-/*! thread-yield: page acquire busy blocked */
-#define	WT_STAT_CONN_PAGE_BUSY_BLOCKED			1197
-/*! thread-yield: page acquire eviction blocked */
-#define	WT_STAT_CONN_PAGE_FORCIBLE_EVICT_BLOCKED	1198
-/*! thread-yield: page acquire locked blocked */
-#define	WT_STAT_CONN_PAGE_LOCKED_BLOCKED		1199
-/*! thread-yield: page acquire read blocked */
-#define	WT_STAT_CONN_PAGE_READ_BLOCKED			1200
-/*! thread-yield: page acquire time sleeping (usecs) */
-#define	WT_STAT_CONN_PAGE_SLEEP				1201
-/*! transaction: number of named snapshots created */
-#define	WT_STAT_CONN_TXN_SNAPSHOTS_CREATED		1202
-/*! transaction: number of named snapshots dropped */
-#define	WT_STAT_CONN_TXN_SNAPSHOTS_DROPPED		1203
-/*! transaction: transaction begins */
-#define	WT_STAT_CONN_TXN_BEGIN				1204
-/*! transaction: transaction checkpoint currently running */
-#define	WT_STAT_CONN_TXN_CHECKPOINT_RUNNING		1205
-/*! transaction: transaction checkpoint generation */
-#define	WT_STAT_CONN_TXN_CHECKPOINT_GENERATION		1206
-/*! transaction: transaction checkpoint max time (msecs) */
-#define	WT_STAT_CONN_TXN_CHECKPOINT_TIME_MAX		1207
-/*! transaction: transaction checkpoint min time (msecs) */
-#define	WT_STAT_CONN_TXN_CHECKPOINT_TIME_MIN		1208
-/*! transaction: transaction checkpoint most recent time (msecs) */
-#define	WT_STAT_CONN_TXN_CHECKPOINT_TIME_RECENT		1209
-/*! transaction: transaction checkpoint scrub dirty target */
-#define	WT_STAT_CONN_TXN_CHECKPOINT_SCRUB_TARGET	1210
-/*! transaction: transaction checkpoint scrub time (msecs) */
-#define	WT_STAT_CONN_TXN_CHECKPOINT_SCRUB_TIME		1211
-/*! transaction: transaction checkpoint total time (msecs) */
-#define	WT_STAT_CONN_TXN_CHECKPOINT_TIME_TOTAL		1212
-/*! transaction: transaction checkpoints */
-#define	WT_STAT_CONN_TXN_CHECKPOINT			1213
-=======
-/*! cache: eviction worker thread evicting pages */
-#define	WT_STAT_CONN_CACHE_EVICTION_WORKER_EVICTING	1053
-/*! cache: failed eviction of pages that exceeded the in-memory maximum */
-#define	WT_STAT_CONN_CACHE_EVICTION_FORCE_FAIL		1054
-/*! cache: files with active eviction walks */
-#define	WT_STAT_CONN_CACHE_EVICTION_WALKS_ACTIVE	1055
-/*! cache: files with new eviction walks started */
-#define	WT_STAT_CONN_CACHE_EVICTION_WALKS_STARTED	1056
-/*! cache: hazard pointer blocked page eviction */
-#define	WT_STAT_CONN_CACHE_EVICTION_HAZARD		1057
-/*! cache: hazard pointer check calls */
-#define	WT_STAT_CONN_CACHE_HAZARD_CHECKS		1058
-/*! cache: hazard pointer check entries walked */
-#define	WT_STAT_CONN_CACHE_HAZARD_WALKS			1059
-/*! cache: hazard pointer maximum array length */
-#define	WT_STAT_CONN_CACHE_HAZARD_MAX			1060
-/*! cache: in-memory page passed criteria to be split */
-#define	WT_STAT_CONN_CACHE_INMEM_SPLITTABLE		1061
-/*! cache: in-memory page splits */
-#define	WT_STAT_CONN_CACHE_INMEM_SPLIT			1062
-/*! cache: internal pages evicted */
-#define	WT_STAT_CONN_CACHE_EVICTION_INTERNAL		1063
-/*! cache: internal pages split during eviction */
-#define	WT_STAT_CONN_CACHE_EVICTION_SPLIT_INTERNAL	1064
-/*! cache: leaf pages split during eviction */
-#define	WT_STAT_CONN_CACHE_EVICTION_SPLIT_LEAF		1065
-/*! cache: lookaside table insert calls */
-#define	WT_STAT_CONN_CACHE_LOOKASIDE_INSERT		1066
-/*! cache: lookaside table remove calls */
-#define	WT_STAT_CONN_CACHE_LOOKASIDE_REMOVE		1067
-/*! cache: maximum bytes configured */
-#define	WT_STAT_CONN_CACHE_BYTES_MAX			1068
-/*! cache: maximum page size at eviction */
-#define	WT_STAT_CONN_CACHE_EVICTION_MAXIMUM_PAGE_SIZE	1069
-/*! cache: modified pages evicted */
-#define	WT_STAT_CONN_CACHE_EVICTION_DIRTY		1070
-/*! cache: modified pages evicted by application threads */
-#define	WT_STAT_CONN_CACHE_EVICTION_APP_DIRTY		1071
-/*! cache: overflow pages read into cache */
-#define	WT_STAT_CONN_CACHE_READ_OVERFLOW		1072
-/*! cache: overflow values cached in memory */
-#define	WT_STAT_CONN_CACHE_OVERFLOW_VALUE		1073
-/*! cache: page split during eviction deepened the tree */
-#define	WT_STAT_CONN_CACHE_EVICTION_DEEPEN		1074
-/*! cache: page written requiring lookaside records */
-#define	WT_STAT_CONN_CACHE_WRITE_LOOKASIDE		1075
-/*! cache: pages currently held in the cache */
-#define	WT_STAT_CONN_CACHE_PAGES_INUSE			1076
-/*! cache: pages evicted because they exceeded the in-memory maximum */
-#define	WT_STAT_CONN_CACHE_EVICTION_FORCE		1077
-/*! cache: pages evicted because they had chains of deleted items */
-#define	WT_STAT_CONN_CACHE_EVICTION_FORCE_DELETE	1078
-/*! cache: pages evicted by application threads */
-#define	WT_STAT_CONN_CACHE_EVICTION_APP			1079
-/*! cache: pages queued for eviction */
-#define	WT_STAT_CONN_CACHE_EVICTION_PAGES_QUEUED	1080
-/*! cache: pages queued for urgent eviction */
-#define	WT_STAT_CONN_CACHE_EVICTION_PAGES_QUEUED_URGENT	1081
-/*! cache: pages queued for urgent eviction during walk */
-#define	WT_STAT_CONN_CACHE_EVICTION_PAGES_QUEUED_OLDEST	1082
-/*! cache: pages read into cache */
-#define	WT_STAT_CONN_CACHE_READ				1083
-/*! cache: pages read into cache requiring lookaside entries */
-#define	WT_STAT_CONN_CACHE_READ_LOOKASIDE		1084
-/*! cache: pages requested from the cache */
-#define	WT_STAT_CONN_CACHE_PAGES_REQUESTED		1085
-/*! cache: pages seen by eviction walk */
-#define	WT_STAT_CONN_CACHE_EVICTION_PAGES_SEEN		1086
-/*! cache: pages selected for eviction unable to be evicted */
-#define	WT_STAT_CONN_CACHE_EVICTION_FAIL		1087
-/*! cache: pages walked for eviction */
-#define	WT_STAT_CONN_CACHE_EVICTION_WALK		1088
-/*! cache: pages written from cache */
-#define	WT_STAT_CONN_CACHE_WRITE			1089
-/*! cache: pages written requiring in-memory restoration */
-#define	WT_STAT_CONN_CACHE_WRITE_RESTORE		1090
-/*! cache: percentage overhead */
-#define	WT_STAT_CONN_CACHE_OVERHEAD			1091
-/*! cache: tracked bytes belonging to internal pages in the cache */
-#define	WT_STAT_CONN_CACHE_BYTES_INTERNAL		1092
-/*! cache: tracked bytes belonging to leaf pages in the cache */
-#define	WT_STAT_CONN_CACHE_BYTES_LEAF			1093
-/*! cache: tracked dirty bytes in the cache */
-#define	WT_STAT_CONN_CACHE_BYTES_DIRTY			1094
-/*! cache: tracked dirty pages in the cache */
-#define	WT_STAT_CONN_CACHE_PAGES_DIRTY			1095
-/*! cache: unmodified pages evicted */
-#define	WT_STAT_CONN_CACHE_EVICTION_CLEAN		1096
-/*! connection: auto adjusting condition resets */
-#define	WT_STAT_CONN_COND_AUTO_WAIT_RESET		1097
-/*! connection: auto adjusting condition wait calls */
-#define	WT_STAT_CONN_COND_AUTO_WAIT			1098
-/*! connection: files currently open */
-#define	WT_STAT_CONN_FILE_OPEN				1099
-/*! connection: memory allocations */
-#define	WT_STAT_CONN_MEMORY_ALLOCATION			1100
-/*! connection: memory frees */
-#define	WT_STAT_CONN_MEMORY_FREE			1101
-/*! connection: memory re-allocations */
-#define	WT_STAT_CONN_MEMORY_GROW			1102
-/*! connection: pthread mutex condition wait calls */
-#define	WT_STAT_CONN_COND_WAIT				1103
-/*! connection: pthread mutex shared lock read-lock calls */
-#define	WT_STAT_CONN_RWLOCK_READ			1104
-/*! connection: pthread mutex shared lock write-lock calls */
-#define	WT_STAT_CONN_RWLOCK_WRITE			1105
-/*! connection: total fsync I/Os */
-#define	WT_STAT_CONN_FSYNC_IO				1106
-/*! connection: total read I/Os */
-#define	WT_STAT_CONN_READ_IO				1107
-/*! connection: total write I/Os */
-#define	WT_STAT_CONN_WRITE_IO				1108
-/*! cursor: cursor create calls */
-#define	WT_STAT_CONN_CURSOR_CREATE			1109
-/*! cursor: cursor insert calls */
-#define	WT_STAT_CONN_CURSOR_INSERT			1110
-/*! cursor: cursor next calls */
-#define	WT_STAT_CONN_CURSOR_NEXT			1111
-/*! cursor: cursor prev calls */
-#define	WT_STAT_CONN_CURSOR_PREV			1112
-/*! cursor: cursor remove calls */
-#define	WT_STAT_CONN_CURSOR_REMOVE			1113
-/*! cursor: cursor reset calls */
-#define	WT_STAT_CONN_CURSOR_RESET			1114
-/*! cursor: cursor restarted searches */
-#define	WT_STAT_CONN_CURSOR_RESTART			1115
-/*! cursor: cursor search calls */
-#define	WT_STAT_CONN_CURSOR_SEARCH			1116
-/*! cursor: cursor search near calls */
-#define	WT_STAT_CONN_CURSOR_SEARCH_NEAR			1117
-/*! cursor: cursor update calls */
-#define	WT_STAT_CONN_CURSOR_UPDATE			1118
-/*! cursor: truncate calls */
-#define	WT_STAT_CONN_CURSOR_TRUNCATE			1119
-/*! data-handle: connection data handles currently active */
-#define	WT_STAT_CONN_DH_CONN_HANDLE_COUNT		1120
-/*! data-handle: connection sweep candidate became referenced */
-#define	WT_STAT_CONN_DH_SWEEP_REF			1121
-/*! data-handle: connection sweep dhandles closed */
-#define	WT_STAT_CONN_DH_SWEEP_CLOSE			1122
-/*! data-handle: connection sweep dhandles removed from hash list */
-#define	WT_STAT_CONN_DH_SWEEP_REMOVE			1123
-/*! data-handle: connection sweep time-of-death sets */
-#define	WT_STAT_CONN_DH_SWEEP_TOD			1124
-/*! data-handle: connection sweeps */
-#define	WT_STAT_CONN_DH_SWEEPS				1125
-/*! data-handle: session dhandles swept */
-#define	WT_STAT_CONN_DH_SESSION_HANDLES			1126
-/*! data-handle: session sweep attempts */
-#define	WT_STAT_CONN_DH_SESSION_SWEEPS			1127
+#define	WT_STAT_CONN_DH_SESSION_SWEEPS			1134
 /*! lock: checkpoint lock acquisitions */
-#define	WT_STAT_CONN_LOCK_CHECKPOINT_COUNT		1128
+#define	WT_STAT_CONN_LOCK_CHECKPOINT_COUNT		1135
 /*! lock: checkpoint lock application thread wait time (usecs) */
-#define	WT_STAT_CONN_LOCK_CHECKPOINT_WAIT_APPLICATION	1129
+#define	WT_STAT_CONN_LOCK_CHECKPOINT_WAIT_APPLICATION	1136
 /*! lock: checkpoint lock internal thread wait time (usecs) */
-#define	WT_STAT_CONN_LOCK_CHECKPOINT_WAIT_INTERNAL	1130
+#define	WT_STAT_CONN_LOCK_CHECKPOINT_WAIT_INTERNAL	1137
 /*! lock: handle-list lock acquisitions */
-#define	WT_STAT_CONN_LOCK_HANDLE_LIST_COUNT		1131
+#define	WT_STAT_CONN_LOCK_HANDLE_LIST_COUNT		1138
 /*! lock: handle-list lock application thread wait time (usecs) */
-#define	WT_STAT_CONN_LOCK_HANDLE_LIST_WAIT_APPLICATION	1132
+#define	WT_STAT_CONN_LOCK_HANDLE_LIST_WAIT_APPLICATION	1139
 /*! lock: handle-list lock internal thread wait time (usecs) */
-#define	WT_STAT_CONN_LOCK_HANDLE_LIST_WAIT_INTERNAL	1133
+#define	WT_STAT_CONN_LOCK_HANDLE_LIST_WAIT_INTERNAL	1140
 /*! lock: metadata lock acquisitions */
-#define	WT_STAT_CONN_LOCK_METADATA_COUNT		1134
+#define	WT_STAT_CONN_LOCK_METADATA_COUNT		1141
 /*! lock: metadata lock application thread wait time (usecs) */
-#define	WT_STAT_CONN_LOCK_METADATA_WAIT_APPLICATION	1135
+#define	WT_STAT_CONN_LOCK_METADATA_WAIT_APPLICATION	1142
 /*! lock: metadata lock internal thread wait time (usecs) */
-#define	WT_STAT_CONN_LOCK_METADATA_WAIT_INTERNAL	1136
+#define	WT_STAT_CONN_LOCK_METADATA_WAIT_INTERNAL	1143
 /*! lock: schema lock acquisitions */
-#define	WT_STAT_CONN_LOCK_SCHEMA_COUNT			1137
+#define	WT_STAT_CONN_LOCK_SCHEMA_COUNT			1144
 /*! lock: schema lock application thread wait time (usecs) */
-#define	WT_STAT_CONN_LOCK_SCHEMA_WAIT_APPLICATION	1138
+#define	WT_STAT_CONN_LOCK_SCHEMA_WAIT_APPLICATION	1145
 /*! lock: schema lock internal thread wait time (usecs) */
-#define	WT_STAT_CONN_LOCK_SCHEMA_WAIT_INTERNAL		1139
+#define	WT_STAT_CONN_LOCK_SCHEMA_WAIT_INTERNAL		1146
 /*! lock: table lock acquisitions */
-#define	WT_STAT_CONN_LOCK_TABLE_COUNT			1140
+#define	WT_STAT_CONN_LOCK_TABLE_COUNT			1147
 /*!
  * lock: table lock application thread time waiting for the table lock
  * (usecs)
  */
-#define	WT_STAT_CONN_LOCK_TABLE_WAIT_APPLICATION	1141
+#define	WT_STAT_CONN_LOCK_TABLE_WAIT_APPLICATION	1148
 /*!
  * lock: table lock internal thread time waiting for the table lock
  * (usecs)
  */
-#define	WT_STAT_CONN_LOCK_TABLE_WAIT_INTERNAL		1142
+#define	WT_STAT_CONN_LOCK_TABLE_WAIT_INTERNAL		1149
 /*! log: busy returns attempting to switch slots */
-#define	WT_STAT_CONN_LOG_SLOT_SWITCH_BUSY		1143
+#define	WT_STAT_CONN_LOG_SLOT_SWITCH_BUSY		1150
 /*! log: consolidated slot closures */
-#define	WT_STAT_CONN_LOG_SLOT_CLOSES			1144
+#define	WT_STAT_CONN_LOG_SLOT_CLOSES			1151
 /*! log: consolidated slot join races */
-#define	WT_STAT_CONN_LOG_SLOT_RACES			1145
+#define	WT_STAT_CONN_LOG_SLOT_RACES			1152
 /*! log: consolidated slot join transitions */
-#define	WT_STAT_CONN_LOG_SLOT_TRANSITIONS		1146
+#define	WT_STAT_CONN_LOG_SLOT_TRANSITIONS		1153
 /*! log: consolidated slot joins */
-#define	WT_STAT_CONN_LOG_SLOT_JOINS			1147
+#define	WT_STAT_CONN_LOG_SLOT_JOINS			1154
 /*! log: consolidated slot unbuffered writes */
-#define	WT_STAT_CONN_LOG_SLOT_UNBUFFERED		1148
+#define	WT_STAT_CONN_LOG_SLOT_UNBUFFERED		1155
 /*! log: log bytes of payload data */
-#define	WT_STAT_CONN_LOG_BYTES_PAYLOAD			1149
+#define	WT_STAT_CONN_LOG_BYTES_PAYLOAD			1156
 /*! log: log bytes written */
-#define	WT_STAT_CONN_LOG_BYTES_WRITTEN			1150
+#define	WT_STAT_CONN_LOG_BYTES_WRITTEN			1157
 /*! log: log files manually zero-filled */
-#define	WT_STAT_CONN_LOG_ZERO_FILLS			1151
+#define	WT_STAT_CONN_LOG_ZERO_FILLS			1158
 /*! log: log flush operations */
-#define	WT_STAT_CONN_LOG_FLUSH				1152
+#define	WT_STAT_CONN_LOG_FLUSH				1159
 /*! log: log force write operations */
-#define	WT_STAT_CONN_LOG_FORCE_WRITE			1153
+#define	WT_STAT_CONN_LOG_FORCE_WRITE			1160
 /*! log: log force write operations skipped */
-#define	WT_STAT_CONN_LOG_FORCE_WRITE_SKIP		1154
+#define	WT_STAT_CONN_LOG_FORCE_WRITE_SKIP		1161
 /*! log: log records compressed */
-#define	WT_STAT_CONN_LOG_COMPRESS_WRITES		1155
+#define	WT_STAT_CONN_LOG_COMPRESS_WRITES		1162
 /*! log: log records not compressed */
-#define	WT_STAT_CONN_LOG_COMPRESS_WRITE_FAILS		1156
+#define	WT_STAT_CONN_LOG_COMPRESS_WRITE_FAILS		1163
 /*! log: log records too small to compress */
-#define	WT_STAT_CONN_LOG_COMPRESS_SMALL			1157
+#define	WT_STAT_CONN_LOG_COMPRESS_SMALL			1164
 /*! log: log release advances write LSN */
-#define	WT_STAT_CONN_LOG_RELEASE_WRITE_LSN		1158
+#define	WT_STAT_CONN_LOG_RELEASE_WRITE_LSN		1165
 /*! log: log scan operations */
-#define	WT_STAT_CONN_LOG_SCANS				1159
+#define	WT_STAT_CONN_LOG_SCANS				1166
 /*! log: log scan records requiring two reads */
-#define	WT_STAT_CONN_LOG_SCAN_REREADS			1160
+#define	WT_STAT_CONN_LOG_SCAN_REREADS			1167
 /*! log: log server thread advances write LSN */
-#define	WT_STAT_CONN_LOG_WRITE_LSN			1161
+#define	WT_STAT_CONN_LOG_WRITE_LSN			1168
 /*! log: log server thread write LSN walk skipped */
-#define	WT_STAT_CONN_LOG_WRITE_LSN_SKIP			1162
+#define	WT_STAT_CONN_LOG_WRITE_LSN_SKIP			1169
 /*! log: log sync operations */
-#define	WT_STAT_CONN_LOG_SYNC				1163
+#define	WT_STAT_CONN_LOG_SYNC				1170
 /*! log: log sync time duration (usecs) */
-#define	WT_STAT_CONN_LOG_SYNC_DURATION			1164
+#define	WT_STAT_CONN_LOG_SYNC_DURATION			1171
 /*! log: log sync_dir operations */
-#define	WT_STAT_CONN_LOG_SYNC_DIR			1165
+#define	WT_STAT_CONN_LOG_SYNC_DIR			1172
 /*! log: log sync_dir time duration (usecs) */
-#define	WT_STAT_CONN_LOG_SYNC_DIR_DURATION		1166
+#define	WT_STAT_CONN_LOG_SYNC_DIR_DURATION		1173
 /*! log: log write operations */
-#define	WT_STAT_CONN_LOG_WRITES				1167
+#define	WT_STAT_CONN_LOG_WRITES				1174
 /*! log: logging bytes consolidated */
-#define	WT_STAT_CONN_LOG_SLOT_CONSOLIDATED		1168
+#define	WT_STAT_CONN_LOG_SLOT_CONSOLIDATED		1175
 /*! log: maximum log file size */
-#define	WT_STAT_CONN_LOG_MAX_FILESIZE			1169
+#define	WT_STAT_CONN_LOG_MAX_FILESIZE			1176
 /*! log: number of pre-allocated log files to create */
-#define	WT_STAT_CONN_LOG_PREALLOC_MAX			1170
+#define	WT_STAT_CONN_LOG_PREALLOC_MAX			1177
 /*! log: pre-allocated log files not ready and missed */
-#define	WT_STAT_CONN_LOG_PREALLOC_MISSED		1171
+#define	WT_STAT_CONN_LOG_PREALLOC_MISSED		1178
 /*! log: pre-allocated log files prepared */
-#define	WT_STAT_CONN_LOG_PREALLOC_FILES			1172
+#define	WT_STAT_CONN_LOG_PREALLOC_FILES			1179
 /*! log: pre-allocated log files used */
-#define	WT_STAT_CONN_LOG_PREALLOC_USED			1173
+#define	WT_STAT_CONN_LOG_PREALLOC_USED			1180
 /*! log: records processed by log scan */
-#define	WT_STAT_CONN_LOG_SCAN_RECORDS			1174
+#define	WT_STAT_CONN_LOG_SCAN_RECORDS			1181
 /*! log: total in-memory size of compressed records */
-#define	WT_STAT_CONN_LOG_COMPRESS_MEM			1175
+#define	WT_STAT_CONN_LOG_COMPRESS_MEM			1182
 /*! log: total log buffer size */
-#define	WT_STAT_CONN_LOG_BUFFER_SIZE			1176
+#define	WT_STAT_CONN_LOG_BUFFER_SIZE			1183
 /*! log: total size of compressed records */
-#define	WT_STAT_CONN_LOG_COMPRESS_LEN			1177
+#define	WT_STAT_CONN_LOG_COMPRESS_LEN			1184
 /*! log: written slots coalesced */
-#define	WT_STAT_CONN_LOG_SLOT_COALESCED			1178
+#define	WT_STAT_CONN_LOG_SLOT_COALESCED			1185
 /*! log: yields waiting for previous log file close */
-#define	WT_STAT_CONN_LOG_CLOSE_YIELDS			1179
+#define	WT_STAT_CONN_LOG_CLOSE_YIELDS			1186
 /*! reconciliation: fast-path pages deleted */
-#define	WT_STAT_CONN_REC_PAGE_DELETE_FAST		1180
+#define	WT_STAT_CONN_REC_PAGE_DELETE_FAST		1187
 /*! reconciliation: page reconciliation calls */
-#define	WT_STAT_CONN_REC_PAGES				1181
+#define	WT_STAT_CONN_REC_PAGES				1188
 /*! reconciliation: page reconciliation calls for eviction */
-#define	WT_STAT_CONN_REC_PAGES_EVICTION			1182
+#define	WT_STAT_CONN_REC_PAGES_EVICTION			1189
 /*! reconciliation: pages deleted */
-#define	WT_STAT_CONN_REC_PAGE_DELETE			1183
+#define	WT_STAT_CONN_REC_PAGE_DELETE			1190
 /*! reconciliation: split bytes currently awaiting free */
-#define	WT_STAT_CONN_REC_SPLIT_STASHED_BYTES		1184
+#define	WT_STAT_CONN_REC_SPLIT_STASHED_BYTES		1191
 /*! reconciliation: split objects currently awaiting free */
-#define	WT_STAT_CONN_REC_SPLIT_STASHED_OBJECTS		1185
+#define	WT_STAT_CONN_REC_SPLIT_STASHED_OBJECTS		1192
 /*! session: open cursor count */
-#define	WT_STAT_CONN_SESSION_CURSOR_OPEN		1186
+#define	WT_STAT_CONN_SESSION_CURSOR_OPEN		1193
 /*! session: open session count */
-#define	WT_STAT_CONN_SESSION_OPEN			1187
+#define	WT_STAT_CONN_SESSION_OPEN			1194
 /*! session: table compact failed calls */
-#define	WT_STAT_CONN_SESSION_TABLE_COMPACT_FAIL		1188
+#define	WT_STAT_CONN_SESSION_TABLE_COMPACT_FAIL		1195
 /*! session: table compact successful calls */
-#define	WT_STAT_CONN_SESSION_TABLE_COMPACT_SUCCESS	1189
+#define	WT_STAT_CONN_SESSION_TABLE_COMPACT_SUCCESS	1196
 /*! session: table create failed calls */
-#define	WT_STAT_CONN_SESSION_TABLE_CREATE_FAIL		1190
+#define	WT_STAT_CONN_SESSION_TABLE_CREATE_FAIL		1197
 /*! session: table create successful calls */
-#define	WT_STAT_CONN_SESSION_TABLE_CREATE_SUCCESS	1191
+#define	WT_STAT_CONN_SESSION_TABLE_CREATE_SUCCESS	1198
 /*! session: table drop failed calls */
-#define	WT_STAT_CONN_SESSION_TABLE_DROP_FAIL		1192
+#define	WT_STAT_CONN_SESSION_TABLE_DROP_FAIL		1199
 /*! session: table drop successful calls */
-#define	WT_STAT_CONN_SESSION_TABLE_DROP_SUCCESS		1193
+#define	WT_STAT_CONN_SESSION_TABLE_DROP_SUCCESS		1200
 /*! session: table rebalance failed calls */
-#define	WT_STAT_CONN_SESSION_TABLE_REBALANCE_FAIL	1194
+#define	WT_STAT_CONN_SESSION_TABLE_REBALANCE_FAIL	1201
 /*! session: table rebalance successful calls */
-#define	WT_STAT_CONN_SESSION_TABLE_REBALANCE_SUCCESS	1195
+#define	WT_STAT_CONN_SESSION_TABLE_REBALANCE_SUCCESS	1202
 /*! session: table rename failed calls */
-#define	WT_STAT_CONN_SESSION_TABLE_RENAME_FAIL		1196
+#define	WT_STAT_CONN_SESSION_TABLE_RENAME_FAIL		1203
 /*! session: table rename successful calls */
-#define	WT_STAT_CONN_SESSION_TABLE_RENAME_SUCCESS	1197
+#define	WT_STAT_CONN_SESSION_TABLE_RENAME_SUCCESS	1204
 /*! session: table salvage failed calls */
-#define	WT_STAT_CONN_SESSION_TABLE_SALVAGE_FAIL		1198
+#define	WT_STAT_CONN_SESSION_TABLE_SALVAGE_FAIL		1205
 /*! session: table salvage successful calls */
-#define	WT_STAT_CONN_SESSION_TABLE_SALVAGE_SUCCESS	1199
+#define	WT_STAT_CONN_SESSION_TABLE_SALVAGE_SUCCESS	1206
 /*! session: table truncate failed calls */
-#define	WT_STAT_CONN_SESSION_TABLE_TRUNCATE_FAIL	1200
+#define	WT_STAT_CONN_SESSION_TABLE_TRUNCATE_FAIL	1207
 /*! session: table truncate successful calls */
-#define	WT_STAT_CONN_SESSION_TABLE_TRUNCATE_SUCCESS	1201
+#define	WT_STAT_CONN_SESSION_TABLE_TRUNCATE_SUCCESS	1208
 /*! session: table verify failed calls */
-#define	WT_STAT_CONN_SESSION_TABLE_VERIFY_FAIL		1202
+#define	WT_STAT_CONN_SESSION_TABLE_VERIFY_FAIL		1209
 /*! session: table verify successful calls */
-#define	WT_STAT_CONN_SESSION_TABLE_VERIFY_SUCCESS	1203
+#define	WT_STAT_CONN_SESSION_TABLE_VERIFY_SUCCESS	1210
 /*! thread-state: active filesystem fsync calls */
-#define	WT_STAT_CONN_THREAD_FSYNC_ACTIVE		1204
+#define	WT_STAT_CONN_THREAD_FSYNC_ACTIVE		1211
 /*! thread-state: active filesystem read calls */
-#define	WT_STAT_CONN_THREAD_READ_ACTIVE			1205
+#define	WT_STAT_CONN_THREAD_READ_ACTIVE			1212
 /*! thread-state: active filesystem write calls */
-#define	WT_STAT_CONN_THREAD_WRITE_ACTIVE		1206
+#define	WT_STAT_CONN_THREAD_WRITE_ACTIVE		1213
 /*! thread-yield: application thread time evicting (usecs) */
-#define	WT_STAT_CONN_APPLICATION_EVICT_TIME		1207
+#define	WT_STAT_CONN_APPLICATION_EVICT_TIME		1214
 /*! thread-yield: application thread time waiting for cache (usecs) */
-#define	WT_STAT_CONN_APPLICATION_CACHE_TIME		1208
+#define	WT_STAT_CONN_APPLICATION_CACHE_TIME		1215
 /*! thread-yield: page acquire busy blocked */
-#define	WT_STAT_CONN_PAGE_BUSY_BLOCKED			1209
+#define	WT_STAT_CONN_PAGE_BUSY_BLOCKED			1216
 /*! thread-yield: page acquire eviction blocked */
-#define	WT_STAT_CONN_PAGE_FORCIBLE_EVICT_BLOCKED	1210
+#define	WT_STAT_CONN_PAGE_FORCIBLE_EVICT_BLOCKED	1217
 /*! thread-yield: page acquire locked blocked */
-#define	WT_STAT_CONN_PAGE_LOCKED_BLOCKED		1211
+#define	WT_STAT_CONN_PAGE_LOCKED_BLOCKED		1218
 /*! thread-yield: page acquire read blocked */
-#define	WT_STAT_CONN_PAGE_READ_BLOCKED			1212
+#define	WT_STAT_CONN_PAGE_READ_BLOCKED			1219
 /*! thread-yield: page acquire time sleeping (usecs) */
-#define	WT_STAT_CONN_PAGE_SLEEP				1213
+#define	WT_STAT_CONN_PAGE_SLEEP				1220
 /*! transaction: number of named snapshots created */
-#define	WT_STAT_CONN_TXN_SNAPSHOTS_CREATED		1214
+#define	WT_STAT_CONN_TXN_SNAPSHOTS_CREATED		1221
 /*! transaction: number of named snapshots dropped */
-#define	WT_STAT_CONN_TXN_SNAPSHOTS_DROPPED		1215
+#define	WT_STAT_CONN_TXN_SNAPSHOTS_DROPPED		1222
 /*! transaction: transaction begins */
-#define	WT_STAT_CONN_TXN_BEGIN				1216
+#define	WT_STAT_CONN_TXN_BEGIN				1223
 /*! transaction: transaction checkpoint currently running */
-#define	WT_STAT_CONN_TXN_CHECKPOINT_RUNNING		1217
+#define	WT_STAT_CONN_TXN_CHECKPOINT_RUNNING		1224
 /*! transaction: transaction checkpoint generation */
-#define	WT_STAT_CONN_TXN_CHECKPOINT_GENERATION		1218
+#define	WT_STAT_CONN_TXN_CHECKPOINT_GENERATION		1225
 /*! transaction: transaction checkpoint max time (msecs) */
-#define	WT_STAT_CONN_TXN_CHECKPOINT_TIME_MAX		1219
+#define	WT_STAT_CONN_TXN_CHECKPOINT_TIME_MAX		1226
 /*! transaction: transaction checkpoint min time (msecs) */
-#define	WT_STAT_CONN_TXN_CHECKPOINT_TIME_MIN		1220
+#define	WT_STAT_CONN_TXN_CHECKPOINT_TIME_MIN		1227
 /*! transaction: transaction checkpoint most recent time (msecs) */
-#define	WT_STAT_CONN_TXN_CHECKPOINT_TIME_RECENT		1221
+#define	WT_STAT_CONN_TXN_CHECKPOINT_TIME_RECENT		1228
 /*! transaction: transaction checkpoint scrub dirty target */
-#define	WT_STAT_CONN_TXN_CHECKPOINT_SCRUB_TARGET	1222
+#define	WT_STAT_CONN_TXN_CHECKPOINT_SCRUB_TARGET	1229
 /*! transaction: transaction checkpoint scrub time (msecs) */
-#define	WT_STAT_CONN_TXN_CHECKPOINT_SCRUB_TIME		1223
+#define	WT_STAT_CONN_TXN_CHECKPOINT_SCRUB_TIME		1230
 /*! transaction: transaction checkpoint total time (msecs) */
-#define	WT_STAT_CONN_TXN_CHECKPOINT_TIME_TOTAL		1224
+#define	WT_STAT_CONN_TXN_CHECKPOINT_TIME_TOTAL		1231
 /*! transaction: transaction checkpoints */
-#define	WT_STAT_CONN_TXN_CHECKPOINT			1225
->>>>>>> 4959914a
+#define	WT_STAT_CONN_TXN_CHECKPOINT			1232
 /*!
  * transaction: transaction checkpoints skipped because database was
  * clean
  */
-<<<<<<< HEAD
-#define	WT_STAT_CONN_TXN_CHECKPOINT_SKIPPED		1214
+#define	WT_STAT_CONN_TXN_CHECKPOINT_SKIPPED		1233
 /*! transaction: transaction failures due to cache overflow */
-#define	WT_STAT_CONN_TXN_FAIL_CACHE			1215
-=======
-#define	WT_STAT_CONN_TXN_CHECKPOINT_SKIPPED		1226
-/*! transaction: transaction failures due to cache overflow */
-#define	WT_STAT_CONN_TXN_FAIL_CACHE			1227
->>>>>>> 4959914a
+#define	WT_STAT_CONN_TXN_FAIL_CACHE			1234
 /*!
  * transaction: transaction fsync calls for checkpoint after allocating
  * the transaction ID
  */
-<<<<<<< HEAD
-#define	WT_STAT_CONN_TXN_CHECKPOINT_FSYNC_POST		1216
-=======
-#define	WT_STAT_CONN_TXN_CHECKPOINT_FSYNC_POST		1228
->>>>>>> 4959914a
+#define	WT_STAT_CONN_TXN_CHECKPOINT_FSYNC_POST		1235
 /*!
  * transaction: transaction fsync duration for checkpoint after
  * allocating the transaction ID (usecs)
  */
-<<<<<<< HEAD
-#define	WT_STAT_CONN_TXN_CHECKPOINT_FSYNC_POST_DURATION	1217
+#define	WT_STAT_CONN_TXN_CHECKPOINT_FSYNC_POST_DURATION	1236
 /*! transaction: transaction range of IDs currently pinned */
-#define	WT_STAT_CONN_TXN_PINNED_RANGE			1218
+#define	WT_STAT_CONN_TXN_PINNED_RANGE			1237
 /*! transaction: transaction range of IDs currently pinned by a checkpoint */
-#define	WT_STAT_CONN_TXN_PINNED_CHECKPOINT_RANGE	1219
-=======
-#define	WT_STAT_CONN_TXN_CHECKPOINT_FSYNC_POST_DURATION	1229
-/*! transaction: transaction range of IDs currently pinned */
-#define	WT_STAT_CONN_TXN_PINNED_RANGE			1230
-/*! transaction: transaction range of IDs currently pinned by a checkpoint */
-#define	WT_STAT_CONN_TXN_PINNED_CHECKPOINT_RANGE	1231
->>>>>>> 4959914a
+#define	WT_STAT_CONN_TXN_PINNED_CHECKPOINT_RANGE	1238
 /*!
  * transaction: transaction range of IDs currently pinned by named
  * snapshots
  */
-<<<<<<< HEAD
-#define	WT_STAT_CONN_TXN_PINNED_SNAPSHOT_RANGE		1220
+#define	WT_STAT_CONN_TXN_PINNED_SNAPSHOT_RANGE		1239
 /*! transaction: transaction sync calls */
-#define	WT_STAT_CONN_TXN_SYNC				1221
+#define	WT_STAT_CONN_TXN_SYNC				1240
 /*! transaction: transactions committed */
-#define	WT_STAT_CONN_TXN_COMMIT				1222
+#define	WT_STAT_CONN_TXN_COMMIT				1241
 /*! transaction: transactions rolled back */
-#define	WT_STAT_CONN_TXN_ROLLBACK			1223
-=======
-#define	WT_STAT_CONN_TXN_PINNED_SNAPSHOT_RANGE		1232
-/*! transaction: transaction sync calls */
-#define	WT_STAT_CONN_TXN_SYNC				1233
-/*! transaction: transactions committed */
-#define	WT_STAT_CONN_TXN_COMMIT				1234
-/*! transaction: transactions rolled back */
-#define	WT_STAT_CONN_TXN_ROLLBACK			1235
->>>>>>> 4959914a
+#define	WT_STAT_CONN_TXN_ROLLBACK			1242
 
 /*!
  * @}
