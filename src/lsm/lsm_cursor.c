/*-
 * Copyright (c) 2008-2014 WiredTiger, Inc.
 *	All rights reserved.
 *
 * See the file LICENSE for redistribution information.
 */

#include "wt_internal.h"

#define	WT_FORALL_CURSORS(clsm, c, i)					\
	for ((i) = (clsm)->nchunks; (i) > 0;)				\
		if (((c) = (clsm)->cursors[--i]) != NULL)

#define	WT_LSM_CURCMP(s, lsm_tree, c1, c2, cmp)				\
	WT_LEX_CMP(s, (lsm_tree)->collator, &(c1)->key, &(c2)->key, cmp)

/*
 * LSM API enter: check that the cursor is in sync with the tree.
 */
#define	WT_LSM_ENTER(clsm, cursor, session, n, reset)			\
	clsm = (WT_CURSOR_LSM *)cursor;					\
	CURSOR_API_CALL(cursor, session, n, NULL);			\
	WT_ERR(__clsm_enter(clsm, reset, 0))

#define	WT_LSM_UPDATE_ENTER(clsm, cursor, session, n)			\
	clsm = (WT_CURSOR_LSM *)cursor;					\
	CURSOR_UPDATE_API_CALL(cursor, session, n, NULL);		\
	WT_ERR(__clsm_enter(clsm, 0, 1))

#define	WT_LSM_LEAVE(session)						\
	API_END(session);						\
	WT_TRET(__clsm_leave(clsm))

#define	WT_LSM_UPDATE_LEAVE(clsm, session, ret)				\
	CURSOR_UPDATE_API_END(session, ret);				\
	WT_TRET(__clsm_leave(clsm))

static int __clsm_lookup(WT_CURSOR_LSM *, WT_ITEM *);
static int __clsm_open_cursors(WT_CURSOR_LSM *, int, u_int, uint32_t);
static int __clsm_reset_cursors(WT_CURSOR_LSM *, WT_CURSOR *);

/*
 * __clsm_enter --
 *	Start an operation on an LSM cursor, update if the tree has changed.
 */
static inline int
__clsm_enter(WT_CURSOR_LSM *clsm, int reset, int update)
{
	WT_CURSOR *c;
	WT_DECL_RET;
	WT_LSM_CHUNK *chunk;
	WT_SESSION_IMPL *session;
	uint64_t *txnid_maxp;
	uint64_t id, myid, snap_min;

	session = (WT_SESSION_IMPL *)clsm->iface.session;

	/* Merge cursors never update. */
	if (F_ISSET(clsm, WT_CLSM_MERGE))
		return (0);

	if (reset) {
		c = &clsm->iface;
		/* Copy out data before resetting chunk cursors. */
		if (F_ISSET(c, WT_CURSTD_KEY_INT) &&
		    !WT_DATA_IN_ITEM(&c->key))
			WT_RET(__wt_buf_set(
			    session, &c->key, c->key.data, c->key.size));
		if (F_ISSET(c, WT_CURSTD_VALUE_INT) &&
		    !WT_DATA_IN_ITEM(&c->value))
			WT_RET(__wt_buf_set(
			    session, &c->value, c->value.data, c->value.size));
		WT_RET(__clsm_reset_cursors(clsm, NULL));
	}

	for (;;) {
		/*
		 * If the cursor looks up-to-date, check if the cache is full.
		 * In case this call blocks, the check will be repeated before
		 * proceeding.
		 */
		if (clsm->dsk_gen != clsm->lsm_tree->dsk_gen)
			goto open;

		WT_RET(__wt_cache_full_check(session));

		if (clsm->dsk_gen != clsm->lsm_tree->dsk_gen)
			goto open;

		/* Update the maximum transaction ID in the primary chunk. */
		if (update && (chunk = clsm->primary_chunk) != NULL) {
			WT_RET(__wt_txn_autocommit_check(session));
			for (id = chunk->txnid_max, myid = session->txn.id;
			    !TXNID_LE(myid, id);
			    id = chunk->txnid_max) {
				WT_ASSERT(session, myid != WT_TXN_NONE);
				(void)WT_ATOMIC_CAS(
				    chunk->txnid_max, id, myid);
			}
		}

		/*
		 * Figure out how many updates are required for snapshot
		 * isolation.
		 *
		 * This is not a normal visibility check on the maximum
		 * transaction ID in each chunk: any transaction ID that
		 * overlaps with our snapshot is a potential conflict.
		 */
		clsm->nupdates = 1;
		if (session->txn.isolation == TXN_ISO_SNAPSHOT &&
		    F_ISSET(clsm, WT_CLSM_OPEN_SNAPSHOT)) {
			snap_min = session->txn.snap_min;
			for (txnid_maxp = &clsm->txnid_max[clsm->nchunks - 2];
			    clsm->nupdates < clsm->nchunks;
			    clsm->nupdates++, txnid_maxp--)
				if (TXNID_LT(*txnid_maxp, snap_min))
					break;
		}

		/*
		 * Stop when we are up-to-date, as long as this is:
		 *   - a snapshot isolation update and the cursor is set up for
		 *     that;
		 *   - an update operation with a primary chunk, or
		 *   - a read operation and the cursor is open for reading.
		 */
		if ((!update ||
		    session->txn.isolation != TXN_ISO_SNAPSHOT ||
		    F_ISSET(clsm, WT_CLSM_OPEN_SNAPSHOT)) &&
		    ((update && clsm->primary_chunk != NULL) ||
		    (!update && F_ISSET(clsm, WT_CLSM_OPEN_READ))))
			break;

open:		WT_WITH_SCHEMA_LOCK(session,
		    ret = __clsm_open_cursors(clsm, update, 0, 0));
		WT_RET(ret);
	}

	if (!F_ISSET(clsm, WT_CLSM_ACTIVE)) {
		WT_RET(__cursor_enter(session));
		F_SET(clsm, WT_CLSM_ACTIVE);
	}

	return (0);
}

/*
 * __clsm_leave --
 *	Finish an operation on an LSM cursor.
 */
static int
__clsm_leave(WT_CURSOR_LSM *clsm)
{
	WT_SESSION_IMPL *session;

	session = (WT_SESSION_IMPL *)clsm->iface.session;

	if (F_ISSET(clsm, WT_CLSM_ACTIVE)) {
		WT_RET(__cursor_leave(session));
		F_CLR(clsm, WT_CLSM_ACTIVE);
	}

	return (0);
}

/*
 * We need a tombstone to mark deleted records, and we use an empty value for
 * that purpose.  For that reason, we have to encode any user-specified empty
 * value in some way to distinguish the two, and obviously, that encoding has
 * to be distinguished from a user-specified value that matches it, and so on.
 * Additionally, we expect tombstones and empty values to be likely in some
 * workloads, so they should be the short encodings.  In summary: tombstones
 * are empty values, single 0x14 bytes are application specified empty values,
 * and application-specified values beginning with 0x14 bytes have an additional
 * 0x14 byte appended before storage, and the extra byte is discarded during
 * retrieval.  We use 0x14 (Device Control 4) to minimize the likelihood of
 * colliding with an application-chosen encoding byte, if the application uses
 * a leading DC4 byte for some reason, we'll do a wasted data copy each time a
 * new value is inserted into the object.
 */
#define	WT_DC4_BYTE	'\x14'
static const WT_ITEM __lsm_empty = { "\x14", 1, 0, NULL, 0 };
static const WT_ITEM __lsm_tombstone = { "", 0, 0, NULL, 0 };

/*
 * __clsm_deleted --
 *	Check whether the current value is a tombstone.
 */
static inline int
__clsm_deleted(WT_CURSOR_LSM *clsm, WT_ITEM *item)
{
	return (!F_ISSET(clsm, WT_CLSM_MINOR_MERGE) && item->size == 0);
}

/*
 * __clsm_deleted_encode --
 *	Encode empty values and values that are in the encoded name space.
 */
static inline int
__clsm_deleted_encode(WT_SESSION_IMPL *session,
    WT_ITEM *value, const WT_ITEM **valuep, WT_ITEM **tmpp)
{
	WT_ITEM *tmp;

	/* Check for an empty value. */
	if (value->size == 0) {
		*valuep = &__lsm_empty;
		return (0);
	}

	/*
	 * If value requires encoding, get a scratch buffer of the right size
	 * and create a copy of the data with an appended DC4 byte.  We might
	 * be able to fast-path this by appending to the WT_ITEM the application
	 * gives us, but that's quite a bit more complicated since the data may
	 * not be in WT_ITEM-local memory and we'd have to discard any trailing
	 * byte we appended before returning to the application.
	 */
	if (((uint8_t *)value->data)[0] == WT_DC4_BYTE) {
		WT_RET(__wt_scr_alloc(session, value->size + 1, tmpp));
		*valuep = tmp = *tmpp;

		memcpy(tmp->mem, value->data, value->size);
		((uint8_t *)tmp->mem)[value->size] = WT_DC4_BYTE;
		tmp->size = value->size + 1;
		return (0);
	}

	*valuep = value;
	return (0);
}

/*
 * __clsm_deleted_decode --
 *	Decode empty values and values that are in the encoded name space.
 */
static inline void
__clsm_deleted_decode(WT_ITEM *value)
{
	if (((uint8_t *)value->data)[0] == WT_DC4_BYTE)
		--value->size;
}

/*
 * __clsm_close_cursors --
 *	Close any btree cursors that are not needed.
 */
static int
__clsm_close_cursors(WT_CURSOR_LSM *clsm, u_int start, u_int end)
{
	WT_BLOOM *bloom;
	WT_CURSOR *c;
	u_int i;

	if (clsm->cursors == NULL || clsm->nchunks == 0)
		return (0);

	/*
	 * Walk the cursors, closing any we don't need.  Note that the exit
	 * condition here is special, don't use WT_FORALL_CURSORS, and be
	 * careful with unsigned integer wrapping.
	 */
	for (i = start; i < end; i++) {
		if ((c = (clsm)->cursors[i]) != NULL) {
			clsm->cursors[i] = NULL;
			WT_RET(c->close(c));
		}
		if ((bloom = clsm->blooms[i]) != NULL) {
			clsm->blooms[i] = NULL;
			WT_RET(__wt_bloom_close(bloom));
		}
	}

	return (0);
}

/*
 * __clsm_open_cursors --
 *	Open cursors for the current set of files.
 */
static int
__clsm_open_cursors(
    WT_CURSOR_LSM *clsm, int update, u_int start_chunk, uint32_t start_id)
{
	WT_CURSOR *c, **cp, *primary;
	WT_DECL_RET;
	WT_LSM_CHUNK *chunk;
	WT_LSM_TREE *lsm_tree;
	WT_SESSION_IMPL *session;
	WT_TXN *txn;
	const char *checkpoint, *ckpt_cfg[3];
	uint64_t saved_gen;
	u_int i, nchunks, ngood, nupdates;
	int locked;

	c = &clsm->iface;
	session = (WT_SESSION_IMPL *)c->session;
	txn = &session->txn;
	lsm_tree = clsm->lsm_tree;
	chunk = NULL;

	ckpt_cfg[0] = WT_CONFIG_BASE(session, session_open_cursor);
	ckpt_cfg[1] = "checkpoint=" WT_CHECKPOINT ",raw";
	ckpt_cfg[2] = NULL;

	/* Copy the key, so we don't lose the cursor position. */
	if (F_ISSET(c, WT_CURSTD_KEY_INT) && !WT_DATA_IN_ITEM(&c->key))
		WT_RET(__wt_buf_set(
		    session, &c->key, c->key.data, c->key.size));

	F_CLR(clsm, WT_CLSM_ITERATE_NEXT | WT_CLSM_ITERATE_PREV);

	if (update) {
		if (txn->isolation == TXN_ISO_SNAPSHOT)
			F_SET(clsm, WT_CLSM_OPEN_SNAPSHOT);
	} else
		F_SET(clsm, WT_CLSM_OPEN_READ);

	WT_RET(__wt_lsm_tree_lock(session, lsm_tree, 0));
	locked = 1;
	/*
	 * If there is no in-memory chunk in the tree for an update operation,
	 * create one.
	 *
	 * !!!
	 * It is exceeding unlikely that we get here at all, but if there is a
	 * transaction in progress and it rolls back, it would leave the
	 * metadata inconsistent.
	 */
	if (update && (lsm_tree->nchunks == 0 ||
	    (chunk = lsm_tree->chunk[lsm_tree->nchunks - 1]) == NULL ||
	    F_ISSET(chunk, WT_LSM_CHUNK_ONDISK))) {
		/* Release our lock because switch will get a write lock. */
		locked = 0;
		WT_ERR(__wt_lsm_tree_unlock(session, lsm_tree));
		WT_ERR(__wt_lsm_tree_switch(session, lsm_tree));
		WT_ERR(__wt_lsm_tree_lock(session, lsm_tree, 0));
		locked = 1;
	}
	F_SET(session, WT_SESSION_NO_CACHE_CHECK);

	/* Merge cursors have already figured out how many chunks they need. */
retry:	if (F_ISSET(clsm, WT_CLSM_MERGE)) {
		nchunks = clsm->nchunks;
		ngood = 0;

		/*
		 * We may have raced with another merge completing.  Check that
		 * we're starting at the right offset in the chunk array.
		 */
		if (start_chunk >= lsm_tree->nchunks ||
		    lsm_tree->chunk[start_chunk]->id != start_id) {
			for (start_chunk = 0;
			    start_chunk < lsm_tree->nchunks;
			    start_chunk++) {
				chunk = lsm_tree->chunk[start_chunk];
				if (chunk->id == start_id)
					break;
			}
			/* We have to find the start chunk: merge locked it. */
			WT_ASSERT(session, start_chunk < lsm_tree->nchunks);
		}

		WT_ASSERT(session, start_chunk + nchunks <= lsm_tree->nchunks);
	} else {
		nchunks = lsm_tree->nchunks;

		/*
		 * If we are only opening the cursor for updates, only open the
		 * primary chunk, plus any other chunks that might be required
		 * to detect snapshot isolation conflicts.
		 */
		if (F_ISSET(clsm, WT_CLSM_OPEN_SNAPSHOT))
			WT_ERR(__wt_realloc_def(session,
			    &clsm->txnid_alloc, nchunks,
			    &clsm->txnid_max));
		if (F_ISSET(clsm, WT_CLSM_OPEN_READ))
			ngood = nupdates = 0;
		else if (F_ISSET(clsm, WT_CLSM_OPEN_SNAPSHOT)) {
			/*
			 * Keep going until all updates in the next
			 * chunk are globally visible.  Copy the maximum
			 * transaction IDs into the cursor as we go.
			 */
			for (ngood = nchunks - 1, nupdates = 1;
			    ngood > 0;
			    ngood--, nupdates++) {
				chunk = lsm_tree->chunk[ngood - 1];
				clsm->txnid_max[ngood - 1] =
				    chunk->txnid_max;
				if (__wt_txn_visible_all(
				    session, chunk->txnid_max))
					break;
			}
		} else {
			nupdates = 1;
			ngood = nchunks - 1;
		}

		/* Check how many cursors are already open. */
		for (cp = clsm->cursors + ngood;
		    ngood < clsm->nchunks && ngood < nchunks;
		    cp++, ngood++) {
			chunk = lsm_tree->chunk[ngood];

			/* If the cursor isn't open yet, we're done. */
			if (*cp == NULL)
				break;

			/* Easy case: the URIs don't match. */
			if (strcmp((*cp)->uri, chunk->uri) != 0)
				break;

			/* Make sure the checkpoint config matches. */
			checkpoint = ((WT_CURSOR_BTREE *)*cp)->
			    btree->dhandle->checkpoint;
			if (checkpoint == NULL &&
			    F_ISSET(chunk, WT_LSM_CHUNK_ONDISK) &&
			    !chunk->empty)
				break;

			/* Make sure the Bloom config matches. */
			if (clsm->blooms[ngood] == NULL &&
			    F_ISSET(chunk, WT_LSM_CHUNK_BLOOM))
				break;
		}

		/* Spurious generation bump? */
		if (ngood == clsm->nchunks && clsm->nchunks == nchunks) {
			clsm->dsk_gen = lsm_tree->dsk_gen;
			goto err;
		}

		/*
		 * Close any cursors we no longer need.
		 *
		 * Drop the LSM tree lock while we do this: if the cache is
		 * full, we may block while closing a cursor.  Save the
		 * generation number and retry if it has changed under us.
		 */
		if (clsm->cursors != NULL && (ngood < clsm->nchunks ||
		    (!F_ISSET(clsm, WT_CLSM_OPEN_READ) && nupdates > 0))) {
			saved_gen = lsm_tree->dsk_gen;
			locked = 0;
			WT_ERR(__wt_lsm_tree_unlock(session, lsm_tree));
			if (!F_ISSET(clsm, WT_CLSM_OPEN_READ) && nupdates > 0)
				WT_ERR(__clsm_close_cursors(
				    clsm, 0, nchunks - nupdates));
			WT_ERR(__clsm_close_cursors(
			    clsm, ngood, clsm->nchunks));
			WT_ERR(__wt_lsm_tree_lock(session, lsm_tree, 0));
			locked = 1;
			if (lsm_tree->dsk_gen != saved_gen)
				goto retry;
		}

		/* Detach from our old primary. */
		clsm->primary_chunk = NULL;
		clsm->current = NULL;
	}

	WT_ERR(__wt_realloc_def(session,
	    &clsm->bloom_alloc, nchunks, &clsm->blooms));
	WT_ERR(__wt_realloc_def(session,
	    &clsm->cursor_alloc, nchunks, &clsm->cursors));

	clsm->nchunks = nchunks;

	/* Open the cursors for chunks that have changed. */
	for (i = ngood, cp = clsm->cursors + i; i != nchunks; i++, cp++) {
		chunk = lsm_tree->chunk[i + start_chunk];
		/* Copy the maximum transaction ID. */
		if (F_ISSET(clsm, WT_CLSM_OPEN_SNAPSHOT))
			clsm->txnid_max[i] = chunk->txnid_max;

		/*
		 * Read from the checkpoint if the file has been written.
		 * Once all cursors switch, the in-memory tree can be evicted.
		 */
		WT_ASSERT(session, *cp == NULL);
		ret = __wt_open_cursor(session, chunk->uri, c,
		    (F_ISSET(chunk, WT_LSM_CHUNK_ONDISK) && !chunk->empty) ?
			ckpt_cfg : NULL, cp);

		/*
		 * XXX kludge: we may have an empty chunk where no checkpoint
		 * was written.  If so, try to open the ordinary handle on that
		 * chunk instead.
		 */
		if (ret == WT_NOTFOUND &&
		    F_ISSET(chunk, WT_LSM_CHUNK_ONDISK)) {
			ret = __wt_open_cursor(
			    session, chunk->uri, c, NULL, cp);
			if (ret == 0)
				chunk->empty = 1;
		}
		WT_ERR(ret);

		if (F_ISSET(chunk, WT_LSM_CHUNK_BLOOM) &&
		    !F_ISSET(clsm, WT_CLSM_MERGE))
			WT_ERR(__wt_bloom_open(session, chunk->bloom_uri,
			    lsm_tree->bloom_bit_count,
			    lsm_tree->bloom_hash_count,
			    c, &clsm->blooms[i]));

		/* Child cursors always use overwrite and raw mode. */
		F_SET(*cp, WT_CURSTD_OVERWRITE | WT_CURSTD_RAW);
	}

	/* The last chunk is our new primary. */
	if (chunk != NULL && !F_ISSET(chunk, WT_LSM_CHUNK_ONDISK)) {
		clsm->primary_chunk = chunk;
		primary = clsm->cursors[clsm->nchunks - 1];
		WT_WITH_BTREE(session, ((WT_CURSOR_BTREE *)(primary))->btree,
		    __wt_btree_evictable(session, 0));
	}

	clsm->dsk_gen = lsm_tree->dsk_gen;
err:	F_CLR(session, WT_SESSION_NO_CACHE_CHECK);
#ifdef HAVE_DIAGNOSTIC
	/* Check that all cursors are open as expected. */
	if (ret == 0 && F_ISSET(clsm, WT_CLSM_OPEN_READ)) {
		for (i = 0, cp = clsm->cursors; i != clsm->nchunks; cp++, i++) {
			chunk = lsm_tree->chunk[i + start_chunk];

			/* Make sure the cursor is open. */
			WT_ASSERT(session, *cp != NULL);

			/* Easy case: the URIs should match. */
			WT_ASSERT(session, strcmp((*cp)->uri, chunk->uri) == 0);

			/* Make sure the checkpoint config matches. */
			checkpoint = ((WT_CURSOR_BTREE *)*cp)->
			    btree->dhandle->checkpoint;
			WT_ASSERT(session,
			    (F_ISSET(chunk, WT_LSM_CHUNK_ONDISK) &&
			    !chunk->empty) ?
			    checkpoint != NULL : checkpoint == NULL);

			/* Make sure the Bloom config matches. */
			WT_ASSERT(session,
			    (F_ISSET(chunk, WT_LSM_CHUNK_BLOOM) &&
			    !F_ISSET(clsm, WT_CLSM_MERGE)) ?
			    clsm->blooms[i] != NULL : clsm->blooms[i] == NULL);
		}
	}
#endif
	if (locked)
		WT_TRET(__wt_lsm_tree_unlock(session, lsm_tree));
	return (ret);
}

/*
 * __wt_clsm_init_merge --
 *	Initialize an LSM cursor for a merge.
 */
int
__wt_clsm_init_merge(
    WT_CURSOR *cursor, u_int start_chunk, uint32_t start_id, u_int nchunks)
{
	WT_CURSOR_LSM *clsm;
	WT_DECL_RET;
	WT_SESSION_IMPL *session;

	clsm = (WT_CURSOR_LSM *)cursor;
	session = (WT_SESSION_IMPL *)cursor->session;

	F_SET(clsm, WT_CLSM_MERGE);
	if (start_chunk != 0)
		F_SET(clsm, WT_CLSM_MINOR_MERGE);
	clsm->nchunks = nchunks;

	WT_WITH_SCHEMA_LOCK(session,
	    ret = __clsm_open_cursors(clsm, 0, start_chunk, start_id));
	return (ret);
}

/*
 * __clsm_get_current --
 *	Find the smallest / largest of the cursors and copy its key/value.
 */
static int
__clsm_get_current(
    WT_SESSION_IMPL *session, WT_CURSOR_LSM *clsm, int smallest, int *deletedp)
{
	WT_CURSOR *c, *current;
	int cmp, multiple;
	u_int i;

	current = NULL;
	multiple = 0;

	WT_FORALL_CURSORS(clsm, c, i) {
		if (!F_ISSET(c, WT_CURSTD_KEY_SET))
			continue;
		if (current == NULL) {
			current = c;
			continue;
		}
		WT_RET(WT_LSM_CURCMP(session, clsm->lsm_tree, c, current, cmp));
		if (smallest ? cmp < 0 : cmp > 0) {
			current = c;
			multiple = 0;
		} else if (cmp == 0)
			multiple = 1;
	}

	c = &clsm->iface;
	if ((clsm->current = current) == NULL) {
		F_CLR(c, WT_CURSTD_KEY_SET | WT_CURSTD_VALUE_SET);
		return (WT_NOTFOUND);
	}

	if (multiple)
		F_SET(clsm, WT_CLSM_MULTIPLE);
	else
		F_CLR(clsm, WT_CLSM_MULTIPLE);

	WT_RET(current->get_key(current, &c->key));
	WT_RET(current->get_value(current, &c->value));

	if ((*deletedp = __clsm_deleted(clsm, &c->value)) == 0) {
		F_CLR(c, WT_CURSTD_KEY_EXT | WT_CURSTD_VALUE_EXT);
		F_SET(c, WT_CURSTD_KEY_INT | WT_CURSTD_VALUE_INT);
	} else
		F_CLR(c, WT_CURSTD_KEY_SET | WT_CURSTD_VALUE_SET);

	return (0);
}

/*
 * __clsm_compare --
 *	WT_CURSOR->compare implementation for the LSM cursor type.
 */
static int
__clsm_compare(WT_CURSOR *a, WT_CURSOR *b, int *cmpp)
{
	WT_CURSOR_LSM *alsm;
	WT_DECL_RET;
	WT_SESSION_IMPL *session;
	int cmp;

	/* There's no need to sync with the LSM tree, avoid WT_LSM_ENTER. */
	alsm = (WT_CURSOR_LSM *)a;
	CURSOR_API_CALL(a, session, compare, NULL);

	/*
	 * Confirm both cursors refer to the same source and have keys, then
	 * compare the keys.
	 */
	if (strcmp(a->uri, b->uri) != 0)
		WT_ERR_MSG(session, EINVAL,
		    "comparison method cursors must reference the same object");

	WT_CURSOR_NEEDKEY(a);
	WT_CURSOR_NEEDKEY(b);

	WT_ERR(WT_LEX_CMP(
	    session, alsm->lsm_tree->collator, &a->key, &b->key, cmp));
	*cmpp = cmp;

err:	API_END(session);
	return (ret);
}

/*
 * __clsm_next --
 *	WT_CURSOR->next method for the LSM cursor type.
 */
static int
__clsm_next(WT_CURSOR *cursor)
{
	WT_CURSOR_LSM *clsm;
	WT_CURSOR *c;
	WT_DECL_RET;
	WT_SESSION_IMPL *session;
	u_int i;
	int check, cmp, deleted;

	WT_LSM_ENTER(clsm, cursor, session, next, 0);

	/* If we aren't positioned for a forward scan, get started. */
	if (clsm->current == NULL || !F_ISSET(clsm, WT_CLSM_ITERATE_NEXT)) {
		F_CLR(clsm, WT_CLSM_MULTIPLE);
		WT_FORALL_CURSORS(clsm, c, i) {
			if (!F_ISSET(cursor, WT_CURSTD_KEY_SET)) {
				WT_ERR(c->reset(c));
				ret = c->next(c);
			} else if (c != clsm->current) {
				c->set_key(c, &cursor->key);
				if ((ret = c->search_near(c, &cmp)) == 0) {
					if (cmp < 0)
						ret = c->next(c);
					else if (cmp == 0) {
						if (clsm->current == NULL)
							clsm->current = c;
						else
							F_SET(clsm,
							    WT_CLSM_MULTIPLE);
					}
				} else
					F_CLR(c, WT_CURSTD_KEY_SET);
			}
			WT_ERR_NOTFOUND_OK(ret);
		}
		F_SET(clsm, WT_CLSM_ITERATE_NEXT);
		F_CLR(clsm, WT_CLSM_ITERATE_PREV);

		/* We just positioned *at* the key, now move. */
		if (clsm->current != NULL)
			goto retry;
	} else {
retry:		/*
		 * If there are multiple cursors on that key, move them
		 * forward.
		 */
		if (F_ISSET(clsm, WT_CLSM_MULTIPLE)) {
			check = 0;
			WT_FORALL_CURSORS(clsm, c, i) {
				if (!F_ISSET(c, WT_CURSTD_KEY_SET))
					continue;
				if (check) {
					WT_ERR(WT_LSM_CURCMP(session,
					    clsm->lsm_tree, c, clsm->current,
					    cmp));
					if (cmp == 0)
						WT_ERR_NOTFOUND_OK(c->next(c));
				}
				if (c == clsm->current)
					check = 1;
			}
		}

		/* Move the smallest cursor forward. */
		c = clsm->current;
		WT_ERR_NOTFOUND_OK(c->next(c));
	}

	/* Find the cursor(s) with the smallest key. */
	if ((ret = __clsm_get_current(session, clsm, 1, &deleted)) == 0 &&
	    deleted)
		goto retry;

err:	WT_LSM_LEAVE(session);
	if (ret == 0)
		__clsm_deleted_decode(&cursor->value);
	return (ret);
}

/*
 * __clsm_prev --
 *	WT_CURSOR->prev method for the LSM cursor type.
 */
static int
__clsm_prev(WT_CURSOR *cursor)
{
	WT_CURSOR_LSM *clsm;
	WT_CURSOR *c;
	WT_DECL_RET;
	WT_SESSION_IMPL *session;
	u_int i;
	int check, cmp, deleted;

	WT_LSM_ENTER(clsm, cursor, session, prev, 0);

	/* If we aren't positioned for a reverse scan, get started. */
	if (clsm->current == NULL || !F_ISSET(clsm, WT_CLSM_ITERATE_PREV)) {
		F_CLR(clsm, WT_CLSM_MULTIPLE);
		WT_FORALL_CURSORS(clsm, c, i) {
			if (!F_ISSET(cursor, WT_CURSTD_KEY_SET)) {
				WT_ERR(c->reset(c));
				ret = c->prev(c);
			} else if (c != clsm->current) {
				c->set_key(c, &cursor->key);
				if ((ret = c->search_near(c, &cmp)) == 0) {
					if (cmp > 0)
						ret = c->prev(c);
					else if (cmp == 0) {
						if (clsm->current == NULL)
							clsm->current = c;
						else
							F_SET(clsm,
							    WT_CLSM_MULTIPLE);
					}
				}
			}
			WT_ERR_NOTFOUND_OK(ret);
		}
		F_SET(clsm, WT_CLSM_ITERATE_PREV);
		F_CLR(clsm, WT_CLSM_ITERATE_NEXT);

		/* We just positioned *at* the key, now move. */
		if (clsm->current != NULL)
			goto retry;
	} else {
retry:		/*
		 * If there are multiple cursors on that key, move them
		 * backwards.
		 */
		if (F_ISSET(clsm, WT_CLSM_MULTIPLE)) {
			check = 0;
			WT_FORALL_CURSORS(clsm, c, i) {
				if (!F_ISSET(c, WT_CURSTD_KEY_SET))
					continue;
				if (check) {
					WT_ERR(WT_LSM_CURCMP(session,
					    clsm->lsm_tree, c, clsm->current,
					    cmp));
					if (cmp == 0)
						WT_ERR_NOTFOUND_OK(c->prev(c));
				}
				if (c == clsm->current)
					check = 1;
			}
		}

		/* Move the smallest cursor backwards. */
		c = clsm->current;
		WT_ERR_NOTFOUND_OK(c->prev(c));
	}

	/* Find the cursor(s) with the largest key. */
	if ((ret = __clsm_get_current(session, clsm, 0, &deleted)) == 0 &&
	    deleted)
		goto retry;

err:	WT_LSM_LEAVE(session);
	if (ret == 0)
		__clsm_deleted_decode(&cursor->value);
	return (ret);
}

/*
 * __clsm_reset_cursors --
 *	Reset any positioned chunk cursors.
 *
 *	If the skip parameter is non-NULL, that cursor is about to be used, so
 *	there is no need to reset it.
 */
static int
__clsm_reset_cursors(WT_CURSOR_LSM *clsm, WT_CURSOR *skip)
{
	WT_CURSOR *c;
	WT_DECL_RET;
	u_int i;

	/* Fast path if the cursor is not positioned. */
	if ((clsm->current == NULL || clsm->current == skip) &&
	    !F_ISSET(clsm, WT_CLSM_ITERATE_NEXT | WT_CLSM_ITERATE_PREV))
		return (0);

	WT_FORALL_CURSORS(clsm, c, i) {
		if (c == skip)
			continue;
		if (F_ISSET(c, WT_CURSTD_KEY_SET))
			WT_TRET(c->reset(c));
	}

	clsm->current = NULL;
	F_CLR(clsm, WT_CLSM_ITERATE_NEXT | WT_CLSM_ITERATE_PREV);

	return (ret);
}

/*
 * __clsm_reset --
 *	WT_CURSOR->reset method for the LSM cursor type.
 */
static int
__clsm_reset(WT_CURSOR *cursor)
{
	WT_CURSOR_LSM *clsm;
	WT_DECL_RET;
	WT_SESSION_IMPL *session;

	/*
	 * Don't use the normal __clsm_enter path: that is wasted work when all
	 * we want to do is give up our position.
	 */
	clsm = (WT_CURSOR_LSM *)cursor;
	CURSOR_API_CALL(cursor, session, reset, NULL);
	ret = __clsm_reset_cursors(clsm, NULL);
	F_CLR(cursor, WT_CURSTD_KEY_SET | WT_CURSTD_VALUE_SET);

	/* In case we were somehow left positioned, clear that. */
	WT_TRET(__clsm_leave(clsm));

err:	API_END(session);
	return (ret);
}

/*
 * __clsm_lookup --
 *	Position an LSM cursor.
 */
static int
__clsm_lookup(WT_CURSOR_LSM *clsm, WT_ITEM *value)
{
	WT_BLOOM *bloom;
	WT_BLOOM_HASH bhash;
	WT_CURSOR *c, *cursor;
	WT_DECL_RET;
	WT_SESSION_IMPL *session;
	u_int i;
	int have_hash;

	c = NULL;
	cursor = &clsm->iface;
	have_hash = 0;
	session = (WT_SESSION_IMPL *)cursor->session;

	WT_FORALL_CURSORS(clsm, c, i) {
		/* If there is a Bloom filter, see if we can skip the read. */
		bloom = NULL;
		if ((bloom = clsm->blooms[i]) != NULL) {
			if (!have_hash) {
				WT_ERR(__wt_bloom_hash(
				    bloom, &cursor->key, &bhash));
				have_hash = 1;
			}

			ret = __wt_bloom_hash_get(bloom, &bhash);
			if (ret == WT_NOTFOUND) {
				WT_STAT_FAST_INCR(session,
				    &clsm->lsm_tree->stats, bloom_miss);
				continue;
			} else if (ret == 0)
				WT_STAT_FAST_INCR(session,
				    &clsm->lsm_tree->stats, bloom_hit);
			WT_ERR(ret);
		}
		c->set_key(c, &cursor->key);
		if ((ret = c->search(c)) == 0) {
			WT_ERR(c->get_key(c, &cursor->key));
			WT_ERR(c->get_value(c, value));
			if (__clsm_deleted(clsm, value))
				ret = WT_NOTFOUND;
			goto done;
		}
		WT_ERR_NOTFOUND_OK(ret);
		F_CLR(c, WT_CURSTD_KEY_SET);
		/* Update stats: the active chunk can't have a bloom filter. */
		if (bloom != NULL)
			WT_STAT_FAST_INCR(session,
			    &clsm->lsm_tree->stats, bloom_false_positive);
		else if (clsm->primary_chunk == NULL || i != clsm->nchunks)
			WT_STAT_FAST_INCR(session,
			    &clsm->lsm_tree->stats, lsm_lookup_no_bloom);
	}
	WT_ERR(WT_NOTFOUND);

done:
err:	if (ret == 0) {
		clsm->current = c;
		F_CLR(cursor, WT_CURSTD_KEY_EXT | WT_CURSTD_VALUE_EXT);
		F_SET(cursor, WT_CURSTD_KEY_INT | WT_CURSTD_VALUE_INT);
	} else {
		if (c != NULL)
			WT_TRET(c->reset(c));
		F_CLR(cursor, WT_CURSTD_KEY_SET | WT_CURSTD_VALUE_SET);
	}

	return (ret);
}

/*
 * __clsm_search --
 *	WT_CURSOR->search method for the LSM cursor type.
 */
static int
__clsm_search(WT_CURSOR *cursor)
{
	WT_CURSOR_LSM *clsm;
	WT_DECL_RET;
	WT_SESSION_IMPL *session;

	WT_LSM_ENTER(clsm, cursor, session, search, 1);
	WT_CURSOR_NEEDKEY(cursor);

	ret = __clsm_lookup(clsm, &cursor->value);

err:	WT_LSM_LEAVE(session);
	if (ret == 0)
		__clsm_deleted_decode(&cursor->value);
	return (ret);
}

/*
 * __clsm_search_near --
 *	WT_CURSOR->search_near method for the LSM cursor type.
 */
static int
__clsm_search_near(WT_CURSOR *cursor, int *exactp)
{
	WT_CURSOR *c, *larger, *smaller;
	WT_CURSOR_LSM *clsm;
	WT_DECL_RET;
	WT_ITEM v;
	WT_SESSION_IMPL *session;
	u_int i;
	int cmp, deleted;

	larger = smaller = NULL;

	WT_LSM_ENTER(clsm, cursor, session, search_near, 1);
	WT_CURSOR_NEEDKEY(cursor);
	F_CLR(clsm, WT_CLSM_ITERATE_NEXT | WT_CLSM_ITERATE_PREV);

	/*
	 * search_near is somewhat fiddly: we can't just return a nearby key
	 * from the in-memory chunk because there could be a closer key on
	 * disk.
	 *
	 * As we search down the chunks, we stop as soon as we find an exact
	 * match.  Otherwise, we maintain the smallest cursor larger than the
	 * search key and the largest cursor smaller than the search key.  At
	 * the bottom, we prefer the larger cursor, but if no record is larger,
	 * return the smaller cursor, or if no record at all was found,
	 * WT_NOTFOUND.
	 */
	WT_FORALL_CURSORS(clsm, c, i) {
		c->set_key(c, &cursor->key);
		if ((ret = c->search_near(c, &cmp)) == WT_NOTFOUND) {
			F_CLR(c, WT_CURSTD_KEY_SET);
			ret = 0;
			continue;
		} else if (ret != 0)
			goto err;

		WT_ERR(c->get_value(c, &v));
		deleted = __clsm_deleted(clsm, &v);

		if (cmp == 0 && !deleted) {
			clsm->current = c;
			*exactp = 0;
			goto done;
		}

		/*
		 * Prefer larger cursors.  There are two reasons: (1) we expect
		 * prefix searches to be a common case (as in our own indices);
		 * and (2) we need a way to unambiguously know we have the
		 * "closest" result.
		 */
		if (cmp < 0) {
			if ((ret = c->next(c)) == 0)
				cmp = 1;
			else if (ret == WT_NOTFOUND)
				ret = c->prev(c);
			if (ret != 0)
				goto err;
		}

		/*
		 * If we land on a deleted item, try going forwards or
		 * backwards to find one that isn't deleted.
		 */
		while (deleted && (ret = c->next(c)) == 0) {
			cmp = 1;
			WT_ERR(c->get_value(c, &v));
			deleted = __clsm_deleted(clsm, &v);
		}
		WT_ERR_NOTFOUND_OK(ret);
		while (deleted && (ret = c->prev(c)) == 0) {
			cmp = -1;
			WT_ERR(c->get_value(c, &v));
			deleted = __clsm_deleted(clsm, &v);
		}
		WT_ERR_NOTFOUND_OK(ret);
		if (deleted)
			continue;

		/*
		 * We are trying to find the smallest cursor greater than the
		 * search key, or, if there is no larger key, the largest
		 * cursor smaller than the search key.
		 *
		 * It could happen that one cursor contains both of the closest
		 * records.  In that case, we will track it in "larger", and it
		 * will be the one we finally choose.
		 */
		if (cmp > 0) {
			if (larger == NULL)
				larger = c;
			else {
				WT_ERR(WT_LSM_CURCMP(session,
				    clsm->lsm_tree, c, larger, cmp));
				if (cmp < 0) {
					WT_ERR(larger->reset(larger));
					larger = c;
				}
			}
		} else {
			if (smaller == NULL)
				smaller = c;
			else {
				WT_ERR(WT_LSM_CURCMP(session,
				    clsm->lsm_tree, c, smaller, cmp));
				if (cmp > 0) {
					WT_ERR(smaller->reset(smaller));
					smaller = c;
				}
			}
		}

		if (c != smaller && c != larger)
			WT_ERR(c->reset(c));
	}

	if (larger != NULL) {
		clsm->current = larger;
		larger = NULL;
		*exactp = 1;
	} else if (smaller != NULL) {
		clsm->current = smaller;
		smaller = NULL;
		*exactp = -1;
	} else
		ret = WT_NOTFOUND;

done:
err:	WT_LSM_LEAVE(session);
	if (ret == 0) {
		c = clsm->current;
		WT_TRET(c->get_key(c, &cursor->key));
		WT_TRET(c->get_value(c, &cursor->value));
	}
	if (smaller != NULL)
		WT_TRET(smaller->reset(smaller));
	if (larger != NULL)
		WT_TRET(larger->reset(larger));

	if (ret == 0) {
		F_CLR(cursor, WT_CURSTD_KEY_EXT | WT_CURSTD_VALUE_EXT);
		F_SET(cursor, WT_CURSTD_KEY_INT | WT_CURSTD_VALUE_INT);

		__clsm_deleted_decode(&cursor->value);
	} else {
		F_CLR(cursor, WT_CURSTD_KEY_SET | WT_CURSTD_VALUE_SET);
		clsm->current = NULL;
	}

	return (ret);
}

/*
 * __clsm_put --
 *	Put an entry into the in-memory tree, trigger a file switch if
 *	necessary.
 */
static inline int
__clsm_put(WT_SESSION_IMPL *session,
    WT_CURSOR_LSM *clsm, const WT_ITEM *key, const WT_ITEM *value, int position)
{
	WT_CURSOR *c, *primary;
	WT_LSM_TREE *lsm_tree;
	u_int i;
	int need_signal, ovfl;

	lsm_tree = clsm->lsm_tree;

	WT_ASSERT(session,
	    clsm->primary_chunk != NULL &&
	    !F_ISSET(clsm->primary_chunk, WT_LSM_CHUNK_ONDISK) &&
	    TXNID_LE(session->txn.id, clsm->primary_chunk->txnid_max));

	/*
	 * Clear the existing cursor position.  Don't clear the primary cursor:
	 * we're about to use it anyway.
	 */
	primary = clsm->cursors[clsm->nchunks - 1];
	WT_RET(__clsm_reset_cursors(clsm, primary));

	/* If necessary, set the position for future scans. */
	if (position)
		clsm->current = primary;

	/*
	 * Update the primary, plus any older chunks needed to detect
	 * write-write conflicts across chunk boundaries.
	 */
	for (i = 0; i < clsm->nupdates; i++) {
		c = clsm->cursors[(clsm->nchunks - i) - 1];
		c->set_key(c, key);
		c->set_value(c, value);
		WT_RET((position && i == 0) ? c->update(c) : c->insert(c));
	}

	/*
	 * Update the record count.  It is in a shared structure, but it's only
	 * approximate, so don't worry about protecting access.
	*
	 * Throttle if necessary.  Every 100 update operations on each cursor,
	 * check if throttling is required.  Don't rely only on the shared
	 * counter because it can race, and because for some workloads, there
	 * may not be enough records per chunk to get effective throttling.
	 */
	if ((++clsm->primary_chunk->count % 100 == 0 ||
	    ++clsm->update_count >= 100) &&
	    lsm_tree->merge_throttle + lsm_tree->ckpt_throttle > 0) {
		clsm->update_count = 0;
		WT_STAT_FAST_INCRV(session, &clsm->lsm_tree->stats,
		    lsm_checkpoint_throttle, (uint64_t)lsm_tree->ckpt_throttle);
		WT_STAT_FAST_CONN_INCRV(session,
		    lsm_checkpoint_throttle, (uint64_t)lsm_tree->ckpt_throttle);
		WT_STAT_FAST_INCRV(session, &clsm->lsm_tree->stats,
		    lsm_merge_throttle, (uint64_t)lsm_tree->merge_throttle);
		WT_STAT_FAST_CONN_INCRV(session,
		    lsm_merge_throttle, (uint64_t)lsm_tree->merge_throttle);
		__wt_sleep(0,
		    lsm_tree->ckpt_throttle + lsm_tree->merge_throttle);
	}

	/*
	 * In LSM there are multiple btrees active at one time. The tree
	 * switch code needs to use btree API methods, and it wants to
	 * operate on the btree for the primary chunk. Set that up now.
	 *
	 * If the primary chunk has grown too large, set a flag so the worker
	 * thread will switch when it gets a chance to avoid introducing high
	 * latency into application threads.  Don't do this indefinitely: if a
	 * chunk grows twice as large as the configured size, block until it
	 * can be switched.
	 */
	if (!F_ISSET(lsm_tree, WT_LSM_TREE_NEED_SWITCH)) {
		WT_WITH_BTREE(session, ((WT_CURSOR_BTREE *)primary)->btree,
		    ovfl = __wt_btree_size_overflow(
		    session, lsm_tree->chunk_size));

		if (ovfl) {
			/*
			 * Check that we are up-to-date: don't set the switch
			 * if the tree has changed since we last opened
			 * cursors: that can lead to switching multiple times
			 * when only one switch is required, creating very
			 * small chunks.
			 */
			need_signal = 0;
			WT_RET(__wt_lsm_tree_lock(session, lsm_tree, 0));
			if (clsm->dsk_gen == lsm_tree->dsk_gen &&
			    !F_ISSET(lsm_tree, WT_LSM_TREE_NEED_SWITCH)) {
				F_SET(lsm_tree, WT_LSM_TREE_NEED_SWITCH);
				need_signal = 1;
			}
			WT_RET(__wt_lsm_tree_unlock(session, lsm_tree));
			if (need_signal)
				WT_RET(__wt_cond_signal(
				    session, lsm_tree->work_cond));
			ovfl = 0;
		}
	} else
		WT_WITH_BTREE(session, ((WT_CURSOR_BTREE *)primary)->btree,
		    ovfl = __wt_btree_size_overflow(
		    session, 2 * lsm_tree->chunk_size));

	/*
	 * If the primary chunk has really overflowed, which either means a
	 * worker thread has fallen behind or there has just been a user-level
	 * checkpoint, wait until the tree changes.
	 *
	 * We used to switch chunks in the application thread if we got to
	 * here, but that is problematic because there is a transaction in
	 * progress and it could roll back, leaving the metadata inconsistent.
	 */
	if (ovfl)
		while (clsm->dsk_gen == lsm_tree->dsk_gen)
			__wt_sleep(0, 10);

	return (0);
}

/*
 * __clsm_insert --
 *	WT_CURSOR->insert method for the LSM cursor type.
 */
static int
__clsm_insert(WT_CURSOR *cursor)
{
	WT_CURSOR_LSM *clsm;
<<<<<<< HEAD
	WT_DECL_ITEM(tmp);
=======
	WT_ITEM value;
>>>>>>> 05095d42
	WT_DECL_RET;
	const WT_ITEM *value;
	WT_SESSION_IMPL *session;

	WT_LSM_UPDATE_ENTER(clsm, cursor, session, insert);
	WT_CURSOR_NEEDKEY(cursor);
	WT_CURSOR_NEEDVALUE(cursor);
	WT_ERR(__clsm_deleted_encode(session, &cursor->value, &value, &tmp));

	if (!F_ISSET(cursor, WT_CURSTD_OVERWRITE) &&
	    (ret = __clsm_lookup(clsm, &value)) != WT_NOTFOUND) {
		if (ret == 0)
			ret = WT_DUPLICATE_KEY;
		return (ret);
	}

	ret = __clsm_put(session, clsm, &cursor->key, value, 0);

err:	WT_LSM_UPDATE_LEAVE(clsm, session, ret);

	__wt_scr_free(&tmp);
	return (ret);
}

/*
 * __clsm_update --
 *	WT_CURSOR->update method for the LSM cursor type.
 */
static int
__clsm_update(WT_CURSOR *cursor)
{
	WT_CURSOR_LSM *clsm;
	WT_DECL_ITEM(tmp);
	WT_DECL_RET;
<<<<<<< HEAD
	const WT_ITEM *value;
=======
	WT_ITEM value;
>>>>>>> 05095d42
	WT_SESSION_IMPL *session;

	WT_LSM_UPDATE_ENTER(clsm, cursor, session, update);
	WT_CURSOR_NEEDKEY(cursor);
	WT_CURSOR_NEEDVALUE(cursor);
	WT_ERR(__clsm_deleted_encode(session, &cursor->value, &value, &tmp));

	if (F_ISSET(cursor, WT_CURSTD_OVERWRITE) ||
<<<<<<< HEAD
	    (ret = __clsm_lookup(clsm, NULL)) == 0)
		ret = __clsm_put(session, clsm, &cursor->key, value, 1);
=======
	    (ret = __clsm_lookup(clsm, &value)) == 0)
		ret = __clsm_put(
		    session, clsm, &cursor->key, &cursor->value, 1);
>>>>>>> 05095d42

err:	WT_LSM_UPDATE_LEAVE(clsm, session, ret);

	__wt_scr_free(&tmp);
	return (ret);
}

/*
 * __clsm_remove --
 *	WT_CURSOR->remove method for the LSM cursor type.
 */
static int
__clsm_remove(WT_CURSOR *cursor)
{
	WT_CURSOR_LSM *clsm;
	WT_DECL_RET;
	WT_ITEM value;
	WT_SESSION_IMPL *session;

	WT_LSM_UPDATE_ENTER(clsm, cursor, session, remove);
	WT_CURSOR_NEEDKEY(cursor);

	if (F_ISSET(cursor, WT_CURSTD_OVERWRITE) ||
	    (ret = __clsm_lookup(clsm, &value)) == 0)
		ret = __clsm_put(
		    session, clsm, &cursor->key, &__lsm_tombstone, 1);

err:	WT_LSM_UPDATE_LEAVE(clsm, session, ret);
	return (ret);
}

/*
 * __clsm_close --
 *	WT_CURSOR->close method for the LSM cursor type.
 */
static int
__clsm_close(WT_CURSOR *cursor)
{
	WT_CURSOR_LSM *clsm;
	WT_DECL_RET;
	WT_SESSION_IMPL *session;

	/*
	 * Don't use the normal __clsm_enter path: that is wasted work when
	 * closing, and the cursor may never have been used.
	 */
	clsm = (WT_CURSOR_LSM *)cursor;
	CURSOR_API_CALL(cursor, session, close, NULL);
	WT_TRET(__clsm_close_cursors(clsm, 0, clsm->nchunks));
	__wt_free(session, clsm->blooms);
	__wt_free(session, clsm->cursors);
	__wt_free(session, clsm->txnid_max);

	/* In case we were somehow left positioned, clear that. */
	WT_TRET(__clsm_leave(clsm));

	/* The WT_LSM_TREE owns the URI. */
	cursor->uri = NULL;
	if (clsm->lsm_tree != NULL)
		__wt_lsm_tree_release(session, clsm->lsm_tree);
	WT_TRET(__wt_cursor_close(cursor));

err:	API_END(session);
	return (ret);
}

/*
 * __wt_clsm_open --
 *	WT_SESSION->open_cursor method for LSM cursors.
 */
int
__wt_clsm_open(WT_SESSION_IMPL *session,
    const char *uri, WT_CURSOR *owner, const char *cfg[], WT_CURSOR **cursorp)
{
	WT_CONFIG_ITEM cval;
	WT_CURSOR_STATIC_INIT(iface,
	    NULL,			/* get-key */
	    NULL,			/* get-value */
	    NULL,			/* set-key */
	    NULL,			/* set-value */
	    __clsm_compare,		/* compare */
	    __clsm_next,		/* next */
	    __clsm_prev,		/* prev */
	    __clsm_reset,		/* reset */
	    __clsm_search,		/* search */
	    __clsm_search_near,		/* search-near */
	    __clsm_insert,		/* insert */
	    __clsm_update,		/* update */
	    __clsm_remove,		/* remove */
	    __clsm_close);		/* close */
	WT_CURSOR *cursor;
	WT_CURSOR_LSM *clsm;
	WT_DECL_RET;
	WT_LSM_TREE *lsm_tree;

	clsm = NULL;
	cursor = NULL;

	if (!WT_PREFIX_MATCH(uri, "lsm:"))
		return (EINVAL);

	WT_RET(__wt_config_gets_def(session, cfg, "checkpoint", 0, &cval));
	if (cval.len != 0)
		WT_RET_MSG(session, EINVAL,
		    "LSM does not support opening by checkpoint");

	/* Get the LSM tree. */
	WT_WITH_SCHEMA_LOCK(session,
	    ret = __wt_lsm_tree_get(session, uri, 0, &lsm_tree));
	WT_RET(ret);

	WT_ERR(__wt_calloc_def(session, 1, &clsm));

	cursor = &clsm->iface;
	*cursor = iface;
	cursor->session = &session->iface;
	cursor->uri = lsm_tree->name;
	cursor->key_format = lsm_tree->key_format;
	cursor->value_format = lsm_tree->value_format;

	clsm->lsm_tree = lsm_tree;

	/*
	 * The tree's dsk_gen starts at one, so starting the cursor on zero
	 * will force a call into open_cursors on the first operation.
	 */
	clsm->dsk_gen = 0;

	STATIC_ASSERT(offsetof(WT_CURSOR_LSM, iface) == 0);
	WT_ERR(__wt_cursor_init(cursor, cursor->uri, owner, cfg, cursorp));

	if (0) {
err:		if (lsm_tree != NULL)
			__wt_lsm_tree_release(session, lsm_tree);
		if (cursor != NULL)
			WT_TRET(__clsm_close(cursor));
	}

	return (ret);
}<|MERGE_RESOLUTION|>--- conflicted
+++ resolved
@@ -198,14 +198,14 @@
  *	Encode empty values and values that are in the encoded name space.
  */
 static inline int
-__clsm_deleted_encode(WT_SESSION_IMPL *session,
-    WT_ITEM *value, const WT_ITEM **valuep, WT_ITEM **tmpp)
+__clsm_deleted_encode(
+    WT_SESSION_IMPL *session, WT_ITEM *value, WT_ITEM **valuep)
 {
 	WT_ITEM *tmp;
 
 	/* Check for an empty value. */
 	if (value->size == 0) {
-		*valuep = &__lsm_empty;
+		*valuep = (WT_ITEM *)&__lsm_empty;
 		return (0);
 	}
 
@@ -218,16 +218,15 @@
 	 * byte we appended before returning to the application.
 	 */
 	if (((uint8_t *)value->data)[0] == WT_DC4_BYTE) {
-		WT_RET(__wt_scr_alloc(session, value->size + 1, tmpp));
-		*valuep = tmp = *tmpp;
+		WT_RET(__wt_scr_alloc(session, value->size + 1, valuep));
+		tmp = *valuep;
 
 		memcpy(tmp->mem, value->data, value->size);
 		((uint8_t *)tmp->mem)[value->size] = WT_DC4_BYTE;
 		tmp->size = value->size + 1;
-		return (0);
-	}
-
-	*valuep = value;
+	} else
+		*valuep = value;
+
 	return (0);
 }
 
@@ -1278,32 +1277,28 @@
 __clsm_insert(WT_CURSOR *cursor)
 {
 	WT_CURSOR_LSM *clsm;
-<<<<<<< HEAD
-	WT_DECL_ITEM(tmp);
-=======
-	WT_ITEM value;
->>>>>>> 05095d42
-	WT_DECL_RET;
-	const WT_ITEM *value;
+	WT_DECL_ITEM(encoded_value);
+	WT_DECL_RET;
+	WT_ITEM tmp_value;
 	WT_SESSION_IMPL *session;
 
 	WT_LSM_UPDATE_ENTER(clsm, cursor, session, insert);
 	WT_CURSOR_NEEDKEY(cursor);
 	WT_CURSOR_NEEDVALUE(cursor);
-	WT_ERR(__clsm_deleted_encode(session, &cursor->value, &value, &tmp));
+	WT_ERR(__clsm_deleted_encode(session, &cursor->value, &encoded_value));
 
 	if (!F_ISSET(cursor, WT_CURSTD_OVERWRITE) &&
-	    (ret = __clsm_lookup(clsm, &value)) != WT_NOTFOUND) {
+	    (ret = __clsm_lookup(clsm, &tmp_value)) != WT_NOTFOUND) {
 		if (ret == 0)
 			ret = WT_DUPLICATE_KEY;
 		return (ret);
 	}
 
-	ret = __clsm_put(session, clsm, &cursor->key, value, 0);
+	ret = __clsm_put(session, clsm, &cursor->key, encoded_value, 0);
 
 err:	WT_LSM_UPDATE_LEAVE(clsm, session, ret);
 
-	__wt_scr_free(&tmp);
+	__wt_scr_free(&encoded_value);
 	return (ret);
 }
 
@@ -1315,33 +1310,23 @@
 __clsm_update(WT_CURSOR *cursor)
 {
 	WT_CURSOR_LSM *clsm;
-	WT_DECL_ITEM(tmp);
-	WT_DECL_RET;
-<<<<<<< HEAD
-	const WT_ITEM *value;
-=======
-	WT_ITEM value;
->>>>>>> 05095d42
+	WT_DECL_ITEM(encoded_value);
+	WT_DECL_RET;
+	WT_ITEM tmp_value;
 	WT_SESSION_IMPL *session;
 
 	WT_LSM_UPDATE_ENTER(clsm, cursor, session, update);
 	WT_CURSOR_NEEDKEY(cursor);
 	WT_CURSOR_NEEDVALUE(cursor);
-	WT_ERR(__clsm_deleted_encode(session, &cursor->value, &value, &tmp));
+	WT_ERR(__clsm_deleted_encode(session, &cursor->value, &encoded_value));
 
 	if (F_ISSET(cursor, WT_CURSTD_OVERWRITE) ||
-<<<<<<< HEAD
-	    (ret = __clsm_lookup(clsm, NULL)) == 0)
-		ret = __clsm_put(session, clsm, &cursor->key, value, 1);
-=======
-	    (ret = __clsm_lookup(clsm, &value)) == 0)
-		ret = __clsm_put(
-		    session, clsm, &cursor->key, &cursor->value, 1);
->>>>>>> 05095d42
+	    (ret = __clsm_lookup(clsm, &tmp_value)) == 0)
+		ret = __clsm_put(session, clsm, &cursor->key, encoded_value, 1);
 
 err:	WT_LSM_UPDATE_LEAVE(clsm, session, ret);
 
-	__wt_scr_free(&tmp);
+	__wt_scr_free(&encoded_value);
 	return (ret);
 }
 
@@ -1354,14 +1339,14 @@
 {
 	WT_CURSOR_LSM *clsm;
 	WT_DECL_RET;
-	WT_ITEM value;
+	WT_ITEM tmp_value;
 	WT_SESSION_IMPL *session;
 
 	WT_LSM_UPDATE_ENTER(clsm, cursor, session, remove);
 	WT_CURSOR_NEEDKEY(cursor);
 
 	if (F_ISSET(cursor, WT_CURSTD_OVERWRITE) ||
-	    (ret = __clsm_lookup(clsm, &value)) == 0)
+	    (ret = __clsm_lookup(clsm, &tmp_value)) == 0)
 		ret = __clsm_put(
 		    session, clsm, &cursor->key, &__lsm_tombstone, 1);
 
