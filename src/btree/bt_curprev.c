--- conflicted
+++ resolved
@@ -356,19 +356,6 @@
 			__wt_cell_unpack(cell, &unpack);
 			if (unpack.type == WT_CELL_DEL)
 				continue;
-<<<<<<< HEAD
-			case WT_CELL_VALUE:
-				if (S2BT(session)->huffman_value == NULL) {
-					cbt->tmp.data = unpack.data;
-					cbt->tmp.size = unpack.size;
-					break;
-				}
-				/* FALLTHROUGH */
-			default:
-				WT_RET(__wt_cell_unpack_copy(
-				    session, &unpack, &cbt->tmp));
-			}
-=======
 
 			/*
 			 * Restart for a variable-length column-store.  We could
@@ -384,7 +371,6 @@
 				    session, cbt->page, &unpack, &cbt->tmp);
 			WT_RET(ret);
 
->>>>>>> 01d65d9b
 			cbt->cip_saved = cip;
 		}
 		val->data = cbt->tmp.data;
